/*
 * Copyright (c) 2024 Auxio Project
 * ExploreStep.kt is part of Auxio.
 *
 * This program is free software: you can redistribute it and/or modify
 * it under the terms of the GNU General Public License as published by
 * the Free Software Foundation, either version 3 of the License, or
 * (at your option) any later version.
 *
 * This program is distributed in the hope that it will be useful,
 * but WITHOUT ANY WARRANTY; without even the implied warranty of
 * MERCHANTABILITY or FITNESS FOR A PARTICULAR PURPOSE.  See the
 * GNU General Public License for more details.
 *
 * You should have received a copy of the GNU General Public License
 * along with this program.  If not, see <https://www.gnu.org/licenses/>.
 */
 
package org.oxycblt.musikr.pipeline

import android.content.Context
import kotlinx.coroutines.Dispatchers
import kotlinx.coroutines.flow.Flow
import kotlinx.coroutines.flow.asFlow
import kotlinx.coroutines.flow.buffer
import kotlinx.coroutines.flow.emitAll
import kotlinx.coroutines.flow.filter
import kotlinx.coroutines.flow.flow
import kotlinx.coroutines.flow.flowOn
import kotlinx.coroutines.flow.map
import kotlinx.coroutines.flow.merge
import org.oxycblt.musikr.Interpretation
import org.oxycblt.musikr.Storage
import org.oxycblt.musikr.cache.Cache
import org.oxycblt.musikr.cache.CacheResult
import org.oxycblt.musikr.covers.Cover
import org.oxycblt.musikr.covers.CoverResult
import org.oxycblt.musikr.covers.Covers
import org.oxycblt.musikr.fs.MusicLocation
<<<<<<< HEAD
import org.oxycblt.musikr.fs.device.DeviceFile
import org.oxycblt.musikr.fs.device.DeviceFiles
import org.oxycblt.musikr.playlist.PlaylistFile
=======
import org.oxycblt.musikr.fs.device.DeviceDirectory
import org.oxycblt.musikr.fs.device.DeviceFS
import org.oxycblt.musikr.fs.device.DeviceFile
import org.oxycblt.musikr.fs.device.DeviceNode
>>>>>>> e046aeb6
import org.oxycblt.musikr.playlist.db.StoredPlaylists
import org.oxycblt.musikr.playlist.m3u.M3U

internal interface ExploreStep {
    fun explore(locations: List<MusicLocation>): Flow<Explored>

    companion object {
        fun from(context: Context, storage: Storage, interpretation: Interpretation): ExploreStep =
            ExploreStepImpl(
<<<<<<< HEAD
                DeviceFiles.from(context, interpretation.ignoreHidden), storage.storedPlaylists)
=======
                DeviceFS.from(context, interpretation.withHidden),
                storage.cache,
                storage.covers,
                storage.storedPlaylists)
>>>>>>> e046aeb6
    }
}

private class ExploreStepImpl(
    private val deviceFS: DeviceFS,
    private val cache: Cache,
    private val covers: Covers<out Cover>,
    private val storedPlaylists: StoredPlaylists
) : ExploreStep {
<<<<<<< HEAD
    override fun explore(locations: List<MusicLocation>): Flow<ExploreNode> {
        val audios =
            deviceFiles
                .explore(locations.asFlow())
                .filter { it.mimeType.startsWith("audio/") && it.mimeType != M3U.MIME_TYPE }
                .map { ExploreNode.Audio(it) }
=======
    @OptIn(ExperimentalCoroutinesApi::class)
    override fun explore(locations: List<MusicLocation>): Flow<Explored> {
        val addingMs = System.currentTimeMillis()
        return merge(
            deviceFS
                .explore(
                    locations.asFlow(),
                )
                .flattenFilter { it.mimeType.startsWith("audio/") || it.mimeType == M3U.MIME_TYPE }
                .distribute(8)
                .distributedMap { file ->
                    val cachedSong =
                        when (val cacheResult = cache.read(file)) {
                            is CacheResult.Hit -> cacheResult.song
                            is CacheResult.Stale ->
                                return@distributedMap NewSong(cacheResult.file, cacheResult.addedMs)
                            is CacheResult.Miss ->
                                return@distributedMap NewSong(cacheResult.file, addingMs)
                        }
                    val cover =
                        cachedSong.coverId?.let { coverId ->
                            when (val coverResult = covers.obtain(coverId)) {
                                is CoverResult.Hit -> coverResult.cover
                                else ->
                                    return@distributedMap NewSong(
                                        cachedSong.file, cachedSong.addedMs)
                            }
                        }
                    RawSong(
                        cachedSong.file,
                        cachedSong.properties,
                        cachedSong.tags,
                        cover,
                        cachedSong.addedMs)
                }
                .flattenMerge()
>>>>>>> e046aeb6
                .flowOn(Dispatchers.IO)
                .buffer(),
            flow { emitAll(storedPlaylists.read().asFlow()) }
                .map { RawPlaylist(it) }
                .flowOn(Dispatchers.IO)
                .buffer())
    }
<<<<<<< HEAD
}

internal sealed interface ExploreNode {
    data class Audio(val file: DeviceFile) : ExploreNode

    data class Playlist(val file: PlaylistFile) : ExploreNode
=======

    @OptIn(ExperimentalCoroutinesApi::class)
    private fun Flow<DeviceNode>.flattenFilter(block: (DeviceFile) -> Boolean): Flow<DeviceFile> =
        flow {
            collect {
                val recurse = mutableListOf<Flow<DeviceFile>>()
                when {
                    it is DeviceFile && block(it) -> emit(it)
                    it is DeviceDirectory -> recurse.add(it.children.flattenFilter(block))
                    else -> {}
                }
                emitAll(recurse.asFlow().flattenMerge())
            }
        }
>>>>>>> e046aeb6
}<|MERGE_RESOLUTION|>--- conflicted
+++ resolved
@@ -20,11 +20,13 @@
 
 import android.content.Context
 import kotlinx.coroutines.Dispatchers
+import kotlinx.coroutines.ExperimentalCoroutinesApi
 import kotlinx.coroutines.flow.Flow
 import kotlinx.coroutines.flow.asFlow
 import kotlinx.coroutines.flow.buffer
 import kotlinx.coroutines.flow.emitAll
 import kotlinx.coroutines.flow.filter
+import kotlinx.coroutines.flow.flattenMerge
 import kotlinx.coroutines.flow.flow
 import kotlinx.coroutines.flow.flowOn
 import kotlinx.coroutines.flow.map
@@ -37,16 +39,7 @@
 import org.oxycblt.musikr.covers.CoverResult
 import org.oxycblt.musikr.covers.Covers
 import org.oxycblt.musikr.fs.MusicLocation
-<<<<<<< HEAD
-import org.oxycblt.musikr.fs.device.DeviceFile
-import org.oxycblt.musikr.fs.device.DeviceFiles
-import org.oxycblt.musikr.playlist.PlaylistFile
-=======
-import org.oxycblt.musikr.fs.device.DeviceDirectory
 import org.oxycblt.musikr.fs.device.DeviceFS
-import org.oxycblt.musikr.fs.device.DeviceFile
-import org.oxycblt.musikr.fs.device.DeviceNode
->>>>>>> e046aeb6
 import org.oxycblt.musikr.playlist.db.StoredPlaylists
 import org.oxycblt.musikr.playlist.m3u.M3U
 
@@ -56,14 +49,10 @@
     companion object {
         fun from(context: Context, storage: Storage, interpretation: Interpretation): ExploreStep =
             ExploreStepImpl(
-<<<<<<< HEAD
-                DeviceFiles.from(context, interpretation.ignoreHidden), storage.storedPlaylists)
-=======
                 DeviceFS.from(context, interpretation.withHidden),
                 storage.cache,
                 storage.covers,
                 storage.storedPlaylists)
->>>>>>> e046aeb6
     }
 }
 
@@ -73,23 +62,13 @@
     private val covers: Covers<out Cover>,
     private val storedPlaylists: StoredPlaylists
 ) : ExploreStep {
-<<<<<<< HEAD
-    override fun explore(locations: List<MusicLocation>): Flow<ExploreNode> {
-        val audios =
-            deviceFiles
-                .explore(locations.asFlow())
-                .filter { it.mimeType.startsWith("audio/") && it.mimeType != M3U.MIME_TYPE }
-                .map { ExploreNode.Audio(it) }
-=======
     @OptIn(ExperimentalCoroutinesApi::class)
     override fun explore(locations: List<MusicLocation>): Flow<Explored> {
         val addingMs = System.currentTimeMillis()
         return merge(
             deviceFS
-                .explore(
-                    locations.asFlow(),
-                )
-                .flattenFilter { it.mimeType.startsWith("audio/") || it.mimeType == M3U.MIME_TYPE }
+                .explore(locations.asFlow(),)
+                .filter { it.mimeType.startsWith("audio/") || it.mimeType == M3U.MIME_TYPE }
                 .distribute(8)
                 .distributedMap { file ->
                     val cachedSong =
@@ -117,7 +96,6 @@
                         cachedSong.addedMs)
                 }
                 .flattenMerge()
->>>>>>> e046aeb6
                 .flowOn(Dispatchers.IO)
                 .buffer(),
             flow { emitAll(storedPlaylists.read().asFlow()) }
@@ -125,27 +103,4 @@
                 .flowOn(Dispatchers.IO)
                 .buffer())
     }
-<<<<<<< HEAD
-}
-
-internal sealed interface ExploreNode {
-    data class Audio(val file: DeviceFile) : ExploreNode
-
-    data class Playlist(val file: PlaylistFile) : ExploreNode
-=======
-
-    @OptIn(ExperimentalCoroutinesApi::class)
-    private fun Flow<DeviceNode>.flattenFilter(block: (DeviceFile) -> Boolean): Flow<DeviceFile> =
-        flow {
-            collect {
-                val recurse = mutableListOf<Flow<DeviceFile>>()
-                when {
-                    it is DeviceFile && block(it) -> emit(it)
-                    it is DeviceDirectory -> recurse.add(it.children.flattenFilter(block))
-                    else -> {}
-                }
-                emitAll(recurse.asFlow().flattenMerge())
-            }
-        }
->>>>>>> e046aeb6
 }