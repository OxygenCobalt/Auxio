<?xml version="1.0" encoding="utf-8"?>
<androidx.constraintlayout.widget.ConstraintLayout xmlns:android="http://schemas.android.com/apk/res/android"
    xmlns:app="http://schemas.android.com/apk/res-auto"
    xmlns:tools="http://schemas.android.com/tools"
    android:layout_width="match_parent"
    android:layout_height="match_parent">

    <com.google.android.material.appbar.MaterialToolbar
        android:id="@+id/playback_toolbar"
        android:layout_width="match_parent"
        android:layout_height="wrap_content"
        app:layout_constraintStart_toStartOf="parent"
        app:layout_constraintTop_toTopOf="parent"
        app:menu="@menu/toolbar_playback"
        app:navigationIcon="@drawable/ic_down_24"
        app:title="@string/lbl_playback"
        tools:subtitle="@string/lbl_all_songs" />

<<<<<<< HEAD
    <org.oxycblt.auxio.playback.ui.SwipeCoverView
        android:id="@+id/playback_cover"
        style="@style/Widget.Auxio.Image.Full"
        android:layout_margin="@dimen/spacing_medium"
        app:enablePlaybackIndicator="false"
        app:enableSelectionBadge="false"
        app:layout_constraintBottom_toTopOf="@+id/playback_song"
        app:layout_constraintEnd_toEndOf="parent"
        app:layout_constraintStart_toStartOf="parent"
        app:layout_constraintTop_toBottomOf="@+id/playback_toolbar" />

    <TextView
        android:id="@+id/playback_song"
        style="@style/Widget.Auxio.TextView.Primary"
        android:layout_width="match_parent"
        android:layout_height="wrap_content"
        android:layout_marginStart="@dimen/spacing_medium"
        android:layout_marginEnd="@dimen/spacing_medium"
        app:layout_constraintBottom_toTopOf="@+id/playback_artist"
        app:layout_constraintEnd_toEndOf="parent"
        app:layout_constraintStart_toStartOf="parent"
        app:layout_constraintVertical_chainStyle="packed"
        tools:text="Song Name" />

    <TextView
        android:id="@+id/playback_artist"
        style="@style/Widget.Auxio.TextView.Secondary.Marquee"
        android:layout_width="match_parent"
        android:layout_height="wrap_content"
        android:layout_marginStart="@dimen/spacing_medium"
        android:layout_marginEnd="@dimen/spacing_medium"
        app:layout_constraintBottom_toTopOf="@+id/playback_album"
        app:layout_constraintEnd_toEndOf="parent"
        app:layout_constraintStart_toStartOf="parent"
        tools:text="Artist Name" />

    <TextView
        android:id="@+id/playback_album"
        style="@style/Widget.Auxio.TextView.Secondary.Marquee"
        android:layout_width="match_parent"
        android:layout_height="wrap_content"
        android:layout_marginStart="@dimen/spacing_medium"
        android:layout_marginEnd="@dimen/spacing_medium"
=======
    <androidx.viewpager2.widget.ViewPager2
        android:id="@+id/playback_cover_pager"
        android:layout_width="0dp"
        android:layout_height="0dp"
>>>>>>> cd42c773
        app:layout_constraintBottom_toTopOf="@+id/playback_seek_bar"
        app:layout_constraintEnd_toEndOf="parent"
        app:layout_constraintStart_toStartOf="parent"
        app:layout_constraintTop_toBottomOf="@+id/playback_toolbar" />

    <org.oxycblt.auxio.playback.ui.StyledSeekBar
        android:id="@+id/playback_seek_bar"
        android:layout_width="match_parent"
        android:layout_height="wrap_content"
        app:layout_constraintBottom_toTopOf="@+id/playback_controls_container"
        app:layout_constraintEnd_toEndOf="parent"
        app:layout_constraintHorizontal_bias="0.0"
        app:layout_constraintStart_toStartOf="parent" />

    <org.oxycblt.auxio.playback.ui.ForcedLTRFrameLayout
        android:id="@+id/playback_controls_container"
        android:layout_width="match_parent"
        android:layout_height="wrap_content"
        android:layout_marginStart="@dimen/spacing_medium"
        android:layout_marginEnd="@dimen/spacing_medium"
        android:layout_marginBottom="@dimen/spacing_medium"
        app:layout_constraintBottom_toBottomOf="parent"
        app:layout_constraintStart_toStartOf="parent">

        <androidx.constraintlayout.widget.ConstraintLayout
            android:layout_width="match_parent"
            android:layout_height="match_parent">

            <org.oxycblt.auxio.ui.RippleFixMaterialButton
                android:id="@+id/playback_repeat"
                style="@style/Widget.Auxio.Button.Icon.Large"
                android:layout_width="wrap_content"
                android:layout_height="wrap_content"
                android:contentDescription="@string/desc_change_repeat"
                app:icon="@drawable/ic_repeat_off_24"
                app:iconTint="@color/sel_activatable_icon"
                app:layout_constraintBottom_toBottomOf="@+id/playback_skip_prev"
                app:layout_constraintStart_toStartOf="parent"
                app:layout_constraintTop_toTopOf="@+id/playback_skip_prev" />

            <org.oxycblt.auxio.ui.RippleFixMaterialButton
                android:id="@+id/playback_skip_prev"
                style="@style/Widget.Auxio.Button.Icon.Large"
                android:layout_width="wrap_content"
                android:layout_height="wrap_content"
                android:contentDescription="@string/desc_skip_prev"
                app:icon="@drawable/ic_skip_prev_24"
                app:layout_constraintBottom_toBottomOf="@+id/playback_play_pause"
                app:layout_constraintEnd_toStartOf="@+id/playback_play_pause"
                app:layout_constraintStart_toEndOf="@+id/playback_repeat"
                app:layout_constraintTop_toTopOf="@+id/playback_play_pause" />

            <org.oxycblt.auxio.playback.ui.AnimatedMaterialButton
                android:id="@+id/playback_play_pause"
                style="@style/Widget.Auxio.Button.PlayPause"
                android:layout_width="wrap_content"
                android:layout_height="wrap_content"
                android:contentDescription="@string/desc_play_pause"
                app:icon="@drawable/sel_playing_state_24"
                app:layout_constraintBottom_toBottomOf="parent"
                app:layout_constraintEnd_toEndOf="parent"
                app:layout_constraintStart_toStartOf="parent"
                app:layout_constraintTop_toTopOf="parent"
                tools:icon="@drawable/ic_play_24" />

            <org.oxycblt.auxio.ui.RippleFixMaterialButton
                android:id="@+id/playback_skip_next"
                style="@style/Widget.Auxio.Button.Icon.Large"
                android:layout_width="wrap_content"
                android:layout_height="wrap_content"
                android:contentDescription="@string/desc_skip_next"
                app:icon="@drawable/ic_skip_next_24"
                app:layout_constraintBottom_toBottomOf="@+id/playback_play_pause"
                app:layout_constraintEnd_toStartOf="@+id/playback_shuffle"
                app:layout_constraintStart_toEndOf="@+id/playback_play_pause"
                app:layout_constraintTop_toTopOf="@+id/playback_play_pause" />

            <org.oxycblt.auxio.ui.RippleFixMaterialButton
                android:id="@+id/playback_shuffle"
                style="@style/Widget.Auxio.Button.Icon.Large"
                android:layout_width="wrap_content"
                android:layout_height="wrap_content"
                android:contentDescription="@string/desc_shuffle"
                app:icon="@drawable/sel_shuffle_state_24"
                app:iconTint="@color/sel_activatable_icon"
                app:layout_constraintBottom_toBottomOf="@+id/playback_skip_next"
                app:layout_constraintEnd_toEndOf="parent"
                app:layout_constraintTop_toTopOf="@+id/playback_skip_next"
                app:tint="@color/sel_activatable_icon" />

        </androidx.constraintlayout.widget.ConstraintLayout>

    </org.oxycblt.auxio.playback.ui.ForcedLTRFrameLayout>

</androidx.constraintlayout.widget.ConstraintLayout><|MERGE_RESOLUTION|>--- conflicted
+++ resolved
@@ -16,7 +16,6 @@
         app:title="@string/lbl_playback"
         tools:subtitle="@string/lbl_all_songs" />
 
-<<<<<<< HEAD
     <org.oxycblt.auxio.playback.ui.SwipeCoverView
         android:id="@+id/playback_cover"
         style="@style/Widget.Auxio.Image.Full"
@@ -60,12 +59,6 @@
         android:layout_height="wrap_content"
         android:layout_marginStart="@dimen/spacing_medium"
         android:layout_marginEnd="@dimen/spacing_medium"
-=======
-    <androidx.viewpager2.widget.ViewPager2
-        android:id="@+id/playback_cover_pager"
-        android:layout_width="0dp"
-        android:layout_height="0dp"
->>>>>>> cd42c773
         app:layout_constraintBottom_toTopOf="@+id/playback_seek_bar"
         app:layout_constraintEnd_toEndOf="parent"
         app:layout_constraintStart_toStartOf="parent"
