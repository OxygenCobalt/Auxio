--- conflicted
+++ resolved
@@ -334,12 +334,7 @@
     <string name="lng_empty_genres">Os seus gêneros aparecerão aqui.</string>
     <string name="set_cover_mode_save_space">Economizar espaço</string>
     <string name="set_locations_new">Nova pasta</string>
-<<<<<<< HEAD
-    <string name="set_ignore_hidden_desc">Ignorar arquivos e pastas que estão ocultos (por exemplo, .cache)</string>
-    <string name="set_ignore_hidden">Ignorar arquivos ocultos</string>
     <string name="set_cover_mode_as_is">Qualidade original</string>
-=======
     <string name="set_with_hidden_desc">Ignorar arquivos e pastas que estão ocultos (por exemplo, .cache)</string>
     <string name="set_with_hidden">Ignorar arquivos ocultos</string>
->>>>>>> e2d28f98
 </resources>