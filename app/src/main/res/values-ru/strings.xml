--- conflicted
+++ resolved
@@ -278,14 +278,9 @@
     <string name="set_dirs_list">Папки</string>
     <string name="set_state">Состояние воспроизведения</string>
     <string name="lbl_sort_dec">По убыванию</string>
-<<<<<<< HEAD
-    <string name="set_auto_sort_names">Игнорировать артикли при сортировке</string>
-    <string name="set_auto_sort_names_desc">Игнорировать такие слова, как «the», при сортировке по имени (лучше всего работает с англоязычной музыкой)</string>
     <string name="lbl_playlist">Плейлист</string>
     <string name="lbl_playlists">Плейлисты</string>
     <string name="desc_playlist_image">Обложка плейлиста для %s</string>
-=======
     <string name="set_intelligent_sorting">Игнорировать артикли при сортировке</string>
     <string name="set_intelligent_sorting_desc">Игнорировать такие слова, как «the», при сортировке по имени (лучше всего работает с англоязычной музыкой)</string>
->>>>>>> 7c0b73b6
 </resources>