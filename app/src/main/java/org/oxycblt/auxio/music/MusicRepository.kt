/*
 * Copyright (c) 2023 Auxio Project
 * MusicRepository.kt is part of Auxio.
 *
 * This program is free software: you can redistribute it and/or modify
 * it under the terms of the GNU General Public License as published by
 * the Free Software Foundation, either version 3 of the License, or
 * (at your option) any later version.
 *
 * This program is distributed in the hope that it will be useful,
 * but WITHOUT ANY WARRANTY; without even the implied warranty of
 * MERCHANTABILITY or FITNESS FOR A PARTICULAR PURPOSE.  See the
 * GNU General Public License for more details.
 *
 * You should have received a copy of the GNU General Public License
 * along with this program.  If not, see <https://www.gnu.org/licenses/>.
 */
 
package org.oxycblt.auxio.music

import android.content.Context
import dagger.hilt.android.qualifiers.ApplicationContext
import java.util.UUID
import javax.inject.Inject
import kotlinx.coroutines.CancellationException
import kotlinx.coroutines.Dispatchers
import kotlinx.coroutines.Job
import kotlinx.coroutines.withContext
import kotlinx.coroutines.yield
import org.oxycblt.auxio.image.covers.SettingCovers
import org.oxycblt.auxio.music.MusicRepository.IndexingWorker
import org.oxycblt.auxio.music.shim.WriteOnlyMutableCache
import org.oxycblt.musikr.IndexingProgress
import org.oxycblt.musikr.Interpretation
import org.oxycblt.musikr.Library
import org.oxycblt.musikr.Music
import org.oxycblt.musikr.Musikr
import org.oxycblt.musikr.MutableLibrary
import org.oxycblt.musikr.Playlist
import org.oxycblt.musikr.Song
import org.oxycblt.musikr.Storage
import org.oxycblt.musikr.cache.db.MutableDBCache
import org.oxycblt.musikr.playlist.db.StoredPlaylists
import org.oxycblt.musikr.tag.interpret.Naming
import org.oxycblt.musikr.tag.interpret.Separators
import timber.log.Timber as L

/**
 * Primary manager of music information and loading.
 *
 * Music information is loaded in-memory by this repository using an [IndexingWorker]. Changes in
 * music (loading) can be reacted to with [UpdateListener] and [IndexingListener].
 *
 * @author Alexander Capehart (OxygenCobalt)
 *
 * TODO: Switch listeners to set when you can confirm there are no order-dependent listener
 *   configurations
 */
interface MusicRepository {
    /** The current library */
    val library: Library?

    /** The current state of music loading. Null if no load has occurred yet. */
    val indexingState: IndexingState?

    /**
     * Add an [UpdateListener] to receive updates from this instance.
     *
     * @param listener The [UpdateListener] to add.
     */
    fun addUpdateListener(listener: UpdateListener)

    /**
     * Remove an [UpdateListener] such that it does not receive any further updates from this
     * instance.
     *
     * @param listener The [UpdateListener] to remove.
     */
    fun removeUpdateListener(listener: UpdateListener)

    /**
     * Add an [IndexingListener] to receive updates from this instance.
     *
     * @param listener The [UpdateListener] to add.
     */
    fun addIndexingListener(listener: IndexingListener)

    /**
     * Remove an [IndexingListener] such that it does not receive any further updates from this
     * instance.
     *
     * @param listener The [IndexingListener] to remove.
     */
    fun removeIndexingListener(listener: IndexingListener)

    /**
     * Register an [IndexingWorker] to handle loading operations. Will do nothing if one is already
     * registered.
     *
     * @param worker The [IndexingWorker] to register.
     */
    fun registerWorker(worker: IndexingWorker)

    /**
     * Unregister an [IndexingWorker] and drop any work currently being done by it. Does nothing if
     * given [IndexingWorker] is not the currently registered instance.
     *
     * @param worker The [IndexingWorker] to unregister.
     */
    fun unregisterWorker(worker: IndexingWorker)

    /**
     * Generically search for the [Music] associated with the given [Music.UID]. Note that this
     * method is much slower that type-specific find implementations, so this should only be used if
     * the type of music being searched for is entirely unknown.
     *
     * @param uid The [Music.UID] to search for.
     * @return The expected [Music] information, or null if it could not be found.
     */
    fun find(uid: Music.UID): Music?

    /**
     * Create a new [Playlist] of the given [Song]s.
     *
     * @param name The name of the new [Playlist].
     * @param songs The songs to populate the new [Playlist] with.
     */
    suspend fun createPlaylist(name: String, songs: List<Song>)

    /**
     * Rename a [Playlist].
     *
     * @param playlist The [Playlist] to rename.
     * @param name The name of the new [Playlist].
     */
    suspend fun renamePlaylist(playlist: Playlist, name: String)

    /**
     * Delete a [Playlist].
     *
     * @param playlist The playlist to delete.
     */
    suspend fun deletePlaylist(playlist: Playlist)

    /**
     * Add the given [Song]s to a [Playlist].
     *
     * @param songs The [Song]s to add to the [Playlist].
     * @param playlist The [Playlist] to add to.
     */
    suspend fun addToPlaylist(songs: List<Song>, playlist: Playlist)

    /**
     * Update the [Song]s of a [Playlist].
     *
     * @param playlist The [Playlist] to update.
     * @param songs The new [Song]s to be contained in the [Playlist].
     */
    suspend fun rewritePlaylist(playlist: Playlist, songs: List<Song>)

    /**
     * Request that a music loading operation is started by the current [IndexingWorker]. Does
     * nothing if one is not available.
     *
     * @param withCache Whether to load with the music cache or not.
     */
    fun requestIndex(withCache: Boolean)

    /**
     * Load the music library. Any prior loads will be canceled.
     *
     * @param worker The [IndexingWorker] to perform the work with.
     * @param withCache Whether to load with the music cache or not.
     * @return The top-level music loading [Job] started.
     */
    suspend fun index(worker: IndexingWorker, withCache: Boolean)

    /** A listener for changes to the stored music information. */
    interface UpdateListener {
        /**
         * Called when a change to the stored music information occurs.
         *
         * @param changes The [Changes] that have occurred.
         */
        fun onMusicChanges(changes: Changes)
    }

    /**
     * Flags indicating which kinds of music information changed.
     *
     * @param deviceLibrary Whether the current [DeviceLibrary] has changed.
     * @param library Whether the current [Playlist]s have changed.
     */
    data class Changes(val deviceLibrary: Boolean, val userLibrary: Boolean)

    /** A listener for events in the music loading process. */
    interface IndexingListener {
        /** Called when the music loading state changed. */
        fun onIndexingStateChanged()
    }

    /** A persistent worker that can load music in the background. */
    interface IndexingWorker {
        /**
         * Request that the music loading process ([index]) should be started. Any prior loads
         * should be canceled.
         *
         * @param withCache Whether to use the music cache when loading.
         */
        fun requestIndex(withCache: Boolean)
    }
}

/**
 * Represents the current state of the music loader.
 *
 * @author Alexander Capehart (OxygenCobalt)
 */
sealed interface IndexingState {
    /**
     * Music loading is on-going.
     *
     * @param progress The current progress of the music loading.
     */
    data class Indexing(val progress: IndexingProgress) : IndexingState

    /**
     * Music loading has completed.
     *
     * @param error If music loading has failed, the error that occurred will be here. Otherwise, it
     *   will be null.
     */
    data class Completed(val error: Exception?) : IndexingState
}

class MusicRepositoryImpl
@Inject
constructor(
    @ApplicationContext private val context: Context,
    private val dbCache: MutableDBCache,
    private val storedPlaylists: StoredPlaylists,
    private val settingCovers: SettingCovers,
    private val musicSettings: MusicSettings
) : MusicRepository {
    private val updateListeners = mutableListOf<MusicRepository.UpdateListener>()
    private val indexingListeners = mutableListOf<MusicRepository.IndexingListener>()
    @Volatile private var indexingWorker: MusicRepository.IndexingWorker? = null

    @Volatile override var library: MutableLibrary? = null
    @Volatile private var previousCompletedState: IndexingState.Completed? = null
    @Volatile private var currentIndexingState: IndexingState? = null
    override val indexingState: IndexingState?
        get() = currentIndexingState ?: previousCompletedState

    @Synchronized
    override fun addUpdateListener(listener: MusicRepository.UpdateListener) {
        L.d("Adding $listener to update listeners")
        updateListeners.add(listener)
        listener.onMusicChanges(MusicRepository.Changes(deviceLibrary = true, userLibrary = true))
    }

    @Synchronized
    override fun removeUpdateListener(listener: MusicRepository.UpdateListener) {
        L.d("Removing $listener to update listeners")
        if (!updateListeners.remove(listener)) {
            L.w("Update listener $listener was not added prior, cannot remove")
        }
    }

    @Synchronized
    override fun addIndexingListener(listener: MusicRepository.IndexingListener) {
        L.d("Adding $listener to indexing listeners")
        indexingListeners.add(listener)
        listener.onIndexingStateChanged()
    }

    @Synchronized
    override fun removeIndexingListener(listener: MusicRepository.IndexingListener) {
        L.d("Removing $listener from indexing listeners")
        if (!indexingListeners.remove(listener)) {
            L.w("Indexing listener $listener was not added prior, cannot remove")
        }
    }

    @Synchronized
    override fun registerWorker(worker: MusicRepository.IndexingWorker) {
        if (indexingWorker != null) {
            L.w("Worker is already registered")
            return
        }
        L.d("Registering worker $worker")
        indexingWorker = worker
    }

    @Synchronized
    override fun unregisterWorker(worker: MusicRepository.IndexingWorker) {
        if (indexingWorker !== worker) {
            L.w("Given worker did not match current worker")
            return
        }
        L.d("Unregistering worker $worker")
        indexingWorker = null
        currentIndexingState = null
    }

    @Synchronized
    override fun find(uid: Music.UID) =
        (library?.run {
            findSong(uid)
                ?: findAlbum(uid)
                ?: findArtist(uid)
                ?: findGenre(uid)
                ?: findPlaylist(uid)
        })

    override suspend fun createPlaylist(name: String, songs: List<Song>) {
        val library = synchronized(this) { library ?: return }
        L.d("Creating playlist $name with ${songs.size} songs")
        val newLibrary = library.createPlaylist(name, songs)
        synchronized(this) { this.library = newLibrary }
        withContext(Dispatchers.Main) { dispatchLibraryChange(device = false, user = true) }
    }

    override suspend fun renamePlaylist(playlist: Playlist, name: String) {
        val library = synchronized(this) { library ?: return }
        L.d("Renaming $playlist to $name")
        val newLibrary = library.renamePlaylist(playlist, name)
        synchronized(this) { this.library = newLibrary }
        withContext(Dispatchers.Main) { dispatchLibraryChange(device = false, user = true) }
    }

    override suspend fun deletePlaylist(playlist: Playlist) {
        val library = synchronized(this) { library ?: return }
        L.d("Deleting $playlist")
        val newLibrary = library.deletePlaylist(playlist)
        synchronized(this) { this.library = newLibrary }
        withContext(Dispatchers.Main) { dispatchLibraryChange(device = false, user = true) }
    }

    override suspend fun addToPlaylist(songs: List<Song>, playlist: Playlist) {
        val library = synchronized(this) { library ?: return }
        L.d("Adding ${songs.size} songs to $playlist")
        val newLibrary = library.addToPlaylist(playlist, songs)
        synchronized(this) { this.library = newLibrary }
        withContext(Dispatchers.Main) { dispatchLibraryChange(device = false, user = true) }
    }

    override suspend fun rewritePlaylist(playlist: Playlist, songs: List<Song>) {
        val library = synchronized(this) { library ?: return }
        L.d("Rewriting $playlist with ${songs.size} songs")
        val newLibrary = library.rewritePlaylist(playlist, songs)
        synchronized(this) { this.library = newLibrary }
        withContext(Dispatchers.Main) { dispatchLibraryChange(device = false, user = true) }
    }

    @Synchronized
    override fun requestIndex(withCache: Boolean) {
        L.d("Requesting index operation [cache=$withCache]")
        indexingWorker?.requestIndex(withCache)
    }

    override suspend fun index(worker: IndexingWorker, withCache: Boolean) {
        L.d("Begin index [cache=$withCache]")
        try {
            indexImpl(withCache)
        } catch (e: CancellationException) {
            // Got cancelled, propagate upwards to top-level co-routine.
            L.d("Loading routine was cancelled")
            throw e
        } catch (e: Exception) {
            // Music loading process failed due to something we have not handled.
            L.e("Music indexing failed")
            L.e(e.stackTraceToString())
            emitIndexingCompletion(e)
        }
    }

    private suspend fun indexImpl(withCache: Boolean) {
        // Obtain configuration information
        val separators = Separators.from(musicSettings.separators)
        val nameFactory =
            if (musicSettings.intelligentSorting) {
                Naming.intelligent()
            } else {
                Naming.simple()
            }
        val locations = musicSettings.musicLocations
<<<<<<< HEAD
        val ignoreHidden = !musicSettings.withHidden
=======
        val ignoreHidden = musicSettings.withHidden
>>>>>>> e046aeb6

        val currentRevision = musicSettings.revision
        val newRevision = currentRevision?.takeIf { withCache } ?: UUID.randomUUID()
        val cache = if (withCache) dbCache else WriteOnlyMutableCache(dbCache)
        val covers = settingCovers.mutate(context, newRevision)
        val storage = Storage(cache, covers, storedPlaylists)
        val interpretation = Interpretation(nameFactory, separators, ignoreHidden)
        val result =
            Musikr.new(context, storage, interpretation).run(locations, ::emitIndexingProgress)
        // Music loading completed, update the revision right now so we re-use this work
        // later.
        musicSettings.revision = newRevision
        // Deliver the library to the rest of the app
        // This will more or less block until all required item translation and
        // cleanup finishes.
        emitLibrary(result.library)
        // Clean up old data that is now impossible for the app to be using.
        result.cleanup()
        // Finish up loading.
        emitIndexingCompletion(null)
    }

    private suspend fun emitIndexingProgress(progress: IndexingProgress) {
        yield()
        synchronized(this) {
            currentIndexingState = IndexingState.Indexing(progress)
            for (listener in indexingListeners) {
                listener.onIndexingStateChanged()
            }
        }
    }

    private suspend fun emitLibrary(newLibrary: MutableLibrary) {
        val deviceLibraryChanged: Boolean
        val userLibraryChanged: Boolean
        // We want to make sure that all reads and writes are synchronized due to the sheer
        // amount of consumers of MusicRepository.
        synchronized(this) {
            // It's possible that this reload might have changed nothing, so make sure that
            // hasn't happened before dispatching a change to all consumers.

            // This is an old compat shim back when device library and user library were different
            // thinks. For the sake of avoiding drastic changes, it sticks around.
            // TODO: Remove this once you start work on kindred.
            deviceLibraryChanged =
                this.library?.songs != newLibrary.songs ||
                    this.library?.albums != newLibrary.albums ||
                    this.library?.artists != newLibrary.artists ||
                    this.library?.genres != newLibrary.genres
            userLibraryChanged = this.library?.playlists != newLibrary.playlists
            if (!deviceLibraryChanged && !userLibraryChanged) {
                L.d("Library has not changed, skipping update")
                return
            }

            this.library = newLibrary
        }

        // Consumers expect their updates to be on the main thread (notably PlaybackService),
        // so switch to it.
        withContext(Dispatchers.Main) {
            dispatchLibraryChange(deviceLibraryChanged, userLibraryChanged)
        }
    }

    private suspend fun emitIndexingCompletion(error: Exception?) {
        yield()
        synchronized(this) {
            previousCompletedState = IndexingState.Completed(error)
            currentIndexingState = null
            L.d("Dispatching completion state [error=$error]")
            for (listener in indexingListeners) {
                listener.onIndexingStateChanged()
            }
        }
    }

    @Synchronized
    private fun dispatchLibraryChange(device: Boolean, user: Boolean) {
        val changes = MusicRepository.Changes(device, user)
        L.d("Dispatching library change [changes=$changes]")
        for (listener in updateListeners) {
            listener.onMusicChanges(changes)
        }
    }
}<|MERGE_RESOLUTION|>--- conflicted
+++ resolved
@@ -385,18 +385,14 @@
                 Naming.simple()
             }
         val locations = musicSettings.musicLocations
-<<<<<<< HEAD
-        val ignoreHidden = !musicSettings.withHidden
-=======
-        val ignoreHidden = musicSettings.withHidden
->>>>>>> e046aeb6
+        val withHidden = musicSettings.withHidden
 
         val currentRevision = musicSettings.revision
         val newRevision = currentRevision?.takeIf { withCache } ?: UUID.randomUUID()
         val cache = if (withCache) dbCache else WriteOnlyMutableCache(dbCache)
         val covers = settingCovers.mutate(context, newRevision)
         val storage = Storage(cache, covers, storedPlaylists)
-        val interpretation = Interpretation(nameFactory, separators, ignoreHidden)
+        val interpretation = Interpretation(nameFactory, separators, withHidden)
         val result =
             Musikr.new(context, storage, interpretation).run(locations, ::emitIndexingProgress)
         // Music loading completed, update the revision right now so we re-use this work
