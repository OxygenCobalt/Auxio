--- conflicted
+++ resolved
@@ -93,11 +93,7 @@
         get() = sharedPreferences.getBoolean(getString(R.string.set_key_exclude_non_music), true)
 
     override val withHidden: Boolean
-<<<<<<< HEAD
-        get() = sharedPreferences.getBoolean(getString(R.string.set_key_with_hidden), false)
-=======
         get() = sharedPreferences.getBoolean(getString(R.string.set_key_with_hidden), true)
->>>>>>> e046aeb6
 
     override val shouldBeObserving: Boolean
         get() = sharedPreferences.getBoolean(getString(R.string.set_key_observing), false)
