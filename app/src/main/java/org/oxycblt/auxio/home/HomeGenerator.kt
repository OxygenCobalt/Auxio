/*
 * Copyright (c) 2024 Auxio Project
 * HomeGenerator.kt is part of Auxio.
 *
 * This program is free software: you can redistribute it and/or modify
 * it under the terms of the GNU General Public License as published by
 * the Free Software Foundation, either version 3 of the License, or
 * (at your option) any later version.
 *
 * This program is distributed in the hope that it will be useful,
 * but WITHOUT ANY WARRANTY; without even the implied warranty of
 * MERCHANTABILITY or FITNESS FOR A PARTICULAR PURPOSE.  See the
 * GNU General Public License for more details.
 *
 * You should have received a copy of the GNU General Public License
 * along with this program.  If not, see <https://www.gnu.org/licenses/>.
 */
 
package org.oxycblt.auxio.home

import javax.inject.Inject
import org.oxycblt.auxio.home.tabs.Tab
import org.oxycblt.auxio.list.ListSettings
import org.oxycblt.auxio.list.adapter.UpdateInstructions
import org.oxycblt.auxio.music.Album
import org.oxycblt.auxio.music.Artist
import org.oxycblt.auxio.music.Genre
import org.oxycblt.auxio.music.MusicRepository
import org.oxycblt.auxio.music.MusicType
import org.oxycblt.auxio.music.Playlist
import org.oxycblt.auxio.music.Song
import timber.log.Timber as L

interface HomeGenerator {
    fun attach()

    fun release()

    fun songs(): List<Song>

    fun albums(): List<Album>

    fun artists(): List<Artist>

    fun genres(): List<Genre>

    fun playlists(): List<Playlist>

    fun tabs(): List<MusicType>

    interface Invalidator {
        fun invalidateMusic(type: MusicType, instructions: UpdateInstructions)

        fun invalidateTabs()
    }

    interface Factory {
        fun create(invalidator: Invalidator): HomeGenerator
    }
}

class HomeGeneratorFactoryImpl
@Inject
constructor(
    private val homeSettings: HomeSettings,
    private val listSettings: ListSettings,
    private val musicRepository: MusicRepository,
) : HomeGenerator.Factory {
    override fun create(invalidator: HomeGenerator.Invalidator): HomeGenerator =
        HomeGeneratorImpl(invalidator, homeSettings, listSettings, musicRepository)
}

private class HomeGeneratorImpl(
    private val invalidator: HomeGenerator.Invalidator,
    private val homeSettings: HomeSettings,
    private val listSettings: ListSettings,
    private val musicRepository: MusicRepository,
) : HomeGenerator, HomeSettings.Listener, ListSettings.Listener, MusicRepository.UpdateListener {
    override fun attach() {
        homeSettings.registerListener(this)
        listSettings.registerListener(this)
        musicRepository.addUpdateListener(this)
    }

    override fun onTabsChanged() {
        invalidator.invalidateTabs()
    }

    override fun onHideCollaboratorsChanged() {
<<<<<<< HEAD
        // Changes in the hide collaborator setting will change the artist contents
        // of the library, consider it a library update.
        L.d("Collaborator setting changed, forwarding update")
        onMusicChanges(MusicRepository.Changes(deviceLibrary = true, userLibrary = false))
=======
        invalidator.invalidateMusic(MusicType.ARTISTS, UpdateInstructions.Diff)
>>>>>>> bfeae6a5
    }

    override fun onSongSortChanged() {
        super.onSongSortChanged()
        invalidator.invalidateMusic(MusicType.SONGS, UpdateInstructions.Replace(0))
    }

    override fun onAlbumSortChanged() {
        super.onAlbumSortChanged()
        invalidator.invalidateMusic(MusicType.ALBUMS, UpdateInstructions.Replace(0))
    }

    override fun onArtistSortChanged() {
        super.onArtistSortChanged()
        invalidator.invalidateMusic(MusicType.ARTISTS, UpdateInstructions.Replace(0))
    }

    override fun onGenreSortChanged() {
        super.onGenreSortChanged()
        invalidator.invalidateMusic(MusicType.GENRES, UpdateInstructions.Replace(0))
    }

    override fun onPlaylistSortChanged() {
        super.onPlaylistSortChanged()
        invalidator.invalidateMusic(MusicType.PLAYLISTS, UpdateInstructions.Replace(0))
    }

    override fun onMusicChanges(changes: MusicRepository.Changes) {
        val deviceLibrary = musicRepository.deviceLibrary
        if (changes.deviceLibrary && deviceLibrary != null) {
            L.d("Refreshing library")
            // Get the each list of items in the library to use as our list data.
            // Applying the preferred sorting to them.
            invalidator.invalidateMusic(MusicType.SONGS, UpdateInstructions.Diff)
            invalidator.invalidateMusic(MusicType.ALBUMS, UpdateInstructions.Diff)
            invalidator.invalidateMusic(MusicType.ARTISTS, UpdateInstructions.Diff)
            invalidator.invalidateMusic(MusicType.GENRES, UpdateInstructions.Diff)
        }

        val userLibrary = musicRepository.userLibrary
        if (changes.userLibrary && userLibrary != null) {
            L.d("Refreshing playlists")
            invalidator.invalidateMusic(MusicType.PLAYLISTS, UpdateInstructions.Diff)
        }
    }

    override fun release() {
        musicRepository.removeUpdateListener(this)
        listSettings.unregisterListener(this)
        homeSettings.unregisterListener(this)
    }

    override fun songs() =
        musicRepository.deviceLibrary?.let { listSettings.songSort.songs(it.songs) } ?: emptyList()

    override fun albums() =
        musicRepository.deviceLibrary?.let { listSettings.albumSort.albums(it.albums) }
            ?: emptyList()

    override fun artists() =
        musicRepository.deviceLibrary?.let { deviceLibrary ->
            val sorted = listSettings.artistSort.artists(deviceLibrary.artists)
            if (homeSettings.shouldHideCollaborators) {
                sorted.filter { it.explicitAlbums.isNotEmpty() }
            } else {
                sorted
            }
        }
            ?: emptyList()

    override fun genres() =
        musicRepository.deviceLibrary?.let { listSettings.genreSort.genres(it.genres) }
            ?: emptyList()

    override fun playlists() =
        musicRepository.userLibrary?.let { listSettings.playlistSort.playlists(it.playlists) }
            ?: emptyList()

    override fun tabs() = homeSettings.homeTabs.filterIsInstance<Tab.Visible>().map { it.type }
}<|MERGE_RESOLUTION|>--- conflicted
+++ resolved
@@ -87,14 +87,10 @@
     }
 
     override fun onHideCollaboratorsChanged() {
-<<<<<<< HEAD
         // Changes in the hide collaborator setting will change the artist contents
         // of the library, consider it a library update.
         L.d("Collaborator setting changed, forwarding update")
-        onMusicChanges(MusicRepository.Changes(deviceLibrary = true, userLibrary = false))
-=======
         invalidator.invalidateMusic(MusicType.ARTISTS, UpdateInstructions.Diff)
->>>>>>> bfeae6a5
     }
 
     override fun onSongSortChanged() {
