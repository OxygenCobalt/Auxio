--- conflicted
+++ resolved
@@ -110,10 +110,6 @@
         scrollTo = null
         _queue.value = queue.resolve()
         if (change != Queue.ChangeResult.MAPPING) {
-<<<<<<< HEAD
-            logD("Update the index you retard. Do basics.")
-=======
->>>>>>> 3f0a532a
             // Index changed, make sure it remains updated without actually scrolling to it.
             _index.value = queue.index
         }
