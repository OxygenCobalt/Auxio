--- conflicted
+++ resolved
@@ -1,6 +1,5 @@
 # Changelog
 
-<<<<<<< HEAD
 ## 4.0.0
 
 #### What's New
@@ -13,12 +12,11 @@
 #### What's Fixed
 - Music loader no longer spawns thousands of threads when scanning
 - Excessive CPU no longer spent showing music loading process
-=======
+
 ## 3.5.1
 
 #### What's Fixed
 - Fixed music loading failure from improper sort systems
->>>>>>> 6e07b3fc
 
 ## 3.5.0
 
