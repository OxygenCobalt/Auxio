--- conflicted
+++ resolved
@@ -1,6 +1,5 @@
 # Changelog
 
-<<<<<<< HEAD
 ## 4.0.0
 
 #### What's New
@@ -15,7 +14,7 @@
 - Music loader no longer spawns thousands of threads when scanning
 - Excessive CPU no longer spent showing music loading process
 - Fixed playback sheet flickering on warm start
-=======
+
 ## 3.5.3
 
 #### What's New
@@ -33,7 +32,6 @@
 
 #### What's Fixed
 - Fixed music loading failure from improper sort systems (For real this time)
->>>>>>> d9134307
 
 ## 3.5.1
 
