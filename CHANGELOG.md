--- conflicted
+++ resolved
@@ -1,6 +1,5 @@
 # Changelog
 
-<<<<<<< HEAD
 ## 4.0.0
 
 #### What's New
@@ -20,7 +19,7 @@
 
 #### Dev/Meta
 - No longer using custom logging setup
-=======
+
 ## 3.6.3
 
 #### What's Fixed
@@ -28,7 +27,6 @@
 - Fixed hide collaborators being broken
 - Fixed crash when navigating to artists w/appearances
 - Fixed headers appearing on empty detail sections
->>>>>>> bfeae6a5
 
 ## 3.6.2
 
