# Changelog

<<<<<<< HEAD
## 4.0.0

#### What's New
- New app branding and icon
- Refreshed playback design

#### What's Improved
- M3U playlist file name is now proposed if one cannot be found within the file
- Sorting songs by date now uses songs date first, before the earliest album date

#### What's Fixed
- Playback no longer briefly pauses when adding songs to playlists 
- Music loader no longer spawns thousands of threads when scanning
- Excessive CPU no longer spent showing music loading process
- Fixed playback sheet flickering on warm start
=======
## 3.6.0

#### What's New
- Added support for playback from google assistant

#### What's Improved
- Home and detail UIs in Android Auto now reflect app sort settings
- Album view now shows discs in android auto

#### What's Fixed
- Fixed playback briefly pausing when adding songs to playlist
- Fixed media lists in Android Auto being truncated in some cases
- Possibly fixed duplicated song items depending on album/all children
- Possibly fixed truncated tab lists in android auto

#### Dev/Meta
- Moved to raw media session apis rather than media3 session

## 3.5.3

#### What's New
- Basic Tasker integration for safely starting Auxio's service

#### What's Improved
- Added support for informal singular-spaced tags like `album artist` in
file metadata

#### What's Fixed
- Fix "Foreground not allowed" music loading crash from starting too early
- Fixed widget not loading on some devices due to the cover being too large

## 3.5.2

#### What's Fixed
- Fixed music loading failure from improper sort systems (For real this time)
>>>>>>> 18f96ed3

## 3.5.1

#### What's Fixed
- Fixed music loading failure from improper sort systems

## 3.5.0

#### What's New
- Android Auto support
- Full media browser implementation

#### What's Improved
- Album covers are now loaded on a per-song basis
- MP4 sort tags are now correctly interpreted
- Support multi-value MP4 tags with multiple `data` sub-atoms are parsed correctly
- M3U paths are now interpreted both as relative and absolute regardless of the format
- Added support for M3U paths starting with /storage/
- Queue no longer scrolls as quickly when dragging items

#### What's Fixed
- Fixed repeat mode not restoring on startup
- Fixed rewinding not occuring when skipping back at the beginning of the queue if
rewind before skipping was turned off
- Fixed artist duplication when inconsistent MusicBrainz ID tag naming was used

#### What's Changed
- For the time being, the media notification will not follow Album Covers or 1:1 Covers settings
- Playback will close automatically after some time left idle

#### Dev/Meta
- Use WEBP instead of PNG icons

#### dev -> release changes
- Re-added ability to open app from clicking on notification
- Removed tasker plugin
- Support multi-value MP4 tags with multiple `data` sub-atoms are parsed correctly
- M3U paths are now interpreted both as relative and absolute regardless of the format
- Added support for M3U paths starting with /storage/
- Fixed artist duplication when inconsistent MusicBrainz ID tag naming was used
- Made album cover keying more efficient at the cost of resillience
- Fixed android auto queue not respecting shuffle

## 3.4.3

#### What's Improved
- Added back option disable ReplayGain for poorly tagged libraries

#### What's Fixed
- Fixed crash when using play next on the end of a queue or with a single-song queue
- Fixed weird behavior if using play next on the end of a queue with repeat all enabled
- Fixed artist choice dialog not showing up on home screen if playing from artist/genre was enabled

## 3.4.2

#### What's Fixed
- Fixed "Add to queue" incorrectly changing the queue and crashing the app
- Fixed 1x4 and 1x3 widgets having square edges
- Fixed crash when music library updates in such a way to change music information
- Fixed crash when music library updates while scrolled in a list
- Fixed inconsistent corner radius in wafer widgets

## 3.4.1

#### What's Fixed
- R128 adjustments are now adjusted to -18 LUFS to be consistent with MP3
- Fixed double application of opus base gain
- Fixed playback state not restoring

## 3.4.0

#### What's New
- Gapless playback is now used whenever possible
- Added "Remember pause" setting that makes remain paused when skipping
or editing queue
- Added 1x4 and 1x3 widget forms

#### What's Fixed
- Increased music timeout to 60 seconds to accomodate large cover arts
on slow storage drives
- Fixed app repeatedly crashing when automatic theme was on

#### What's Improved
- The playback state is now saved more often, improving persistence
- The queue is now fully circular when repeat all is enabled

#### What's Changed
- You can no longer save, restore, or clear the playback state
- The playback session now ends if you swipe away the app while it's paused

## 3.3.3

#### What's Fixed
- Fixed music folders not behaving correctly below Android 11

## 3.3.2

#### What's Fixed
- Fixed music loading failing with an SQL error with certain music folder configurations

## 3.3.1

#### What's Improved
- The OPUS base volume adjustment field is now parsed and used as a ReplayGain adjustment
- Added ReplayGain adjustment values to Song Properties dialog

#### What's Changed
- Added donation links to the about page

#### What's Fixed
- Fixed a crash occuring if you navigated to the settings page from the playlist view
and then back
- Fixed music loading failing with an SQL error with certain music folder configurations
- Fixed issue where song title on playback screen would not scroll

## 3.3.0

#### What's New
- Added ability to rewind/skip tracks by swiping back/forward
- Added support for demo release type
- Added playlist importing/export from M3U files

#### What's Improved
- Music loading will now fail when it hangs

#### What's Changed
- Albums linked to an artist only as a collaborator are no longer included
in an artist's album count
- File name and parent path have been combined into "Path" in the Song Properties
view

#### What's Fixed
- Fixed music loading failing on all huawei devices
- Fixed prior music loads not cancelling when reloading music in settings
- Fixed certain FLAC files failing to play on some devices
- Fixed music loading failing when duplicate tags with different casing was present

#### Dev/Meta
- Revamped path management


## 3.2.1

#### What's Improved
- Added support for native M4A multi-value tags based on duplicate atoms

#### What's Fixed
- Fixed app restart being required when changing intelligent sorting
or music separator settings
- Fixed widget/notification actions not working on Android 14
- Fixed app crash when using hebrew language
- Fixed app crash when adding to a playlist while in the playlist detail view
- Fixed music loading failing in some cases on Android 14

## 3.2.0

#### What's New
- Item and sort menus have been refreshed with a cleaner look
- Added ability to sort playlists
- Added option to play song by itself in library/item details
- Added error details when music loading fails

#### What's Improved
- Made "Add to Playlist" action more prominent in selection toolbar
- Fixed notification album covers not updating after changing the cover
aspect ratio setting 

#### What's Fixed
- Playlist detail view now respects playback settings


#### Dev/Meta
- Revamped navigation backend

## 3.1.4

#### What's Fixed
- Fixed issue where one could not navigate to settings after navigating elsewhere
- Fixed the queue list being non-scrollable in certain cases
- Fixed negative ReplayGain adjustments not being applied

## 3.1.3

#### What's New
- Updated to Android 14
- Added option to re-enable old album cover cropping behavior

#### What's Improved
- `album artists` and `(album)artists sort` are now recognized
- Increased distinction from shuffle on/off icons

#### What's Fixed
- Fixed an issue where the queue sheet would not collapse when scrolling
the song list in some cases
- Fixed music loading hanging if it encountered an error in certain places

## 3.1.2

#### What's Improved
- `artistssort`, `albumartistssort`, and `album_artists` tags are now recognized
- Non-english digit strings are sorted more correctly
- Reduced visual loading time
- Genre/artist/album information is now obtained by specific child items

#### What's Fixed
- Disc number is no longer mis-aligned when no subtitle is present
- Fixed selection not updating when playlists are changed
- Fixed duplicate albums appearing in certain cases
- Fixed ReplayGain adjustment not applying at the start of a song in certain cases
- Music cache is no longer migrated between devices

## 3.1.1

#### What's New
- Added ability to share a track

#### What's Improved
- Tracks with no disc number now default to "No Disc" instead of "Disc 1"
- Albums implicitly linked only via "artist" tags are now placed in a special
"appears on" section in the artist view
- Album covers that are not 1:1 aspect ratio are no longer cropped
- Optimized library creation phase of the music loading process

#### What's Fixed
- Prevented options such as "Add to queue" from being selected on empty artists and playlists
- Fixed issue where an item would be indicated as "playing" after playback ended
- Items should no longer be indicated as playing if the currently playing song is not contained
within it
- Fixed blurry playing indicator in album/artist/genre/playlist items
- Fixed incorrect songs being displayed when adding albums to the end of the queue
- Fixed freezing occuring when scrolling through large music libraries
- Fixed app not responding once music loading completes for large libraries
- Fixed crash when the last song of the queue gets removed while playing
- Fixed playback UI and notification not re-appearing after playback ends

#### What's Changed
- Android Lollipop and Marshmallow support have been dropped

## 3.1.0

#### What's New
- Added playlist functionality

#### What's Improved
- Sorting now handles numbers of arbitrary length
- Punctuation is now ignored in sorting with intelligent sort names disabled

#### What's Fixed
- Fixed issue where vorbis comments in the form of `metadata_block_picture` (lowercase) would not
be parsed as images
- Fixed issue where searches would match song file names case-sensitively
- Fixed issue where the notification would not respond to changes in the album cover setting
- Fixed issue where short names starting with an article would not be correctly sorted (ex. "the 1")
- Fixed incorrect item arrangement on landscape
- Fixed disappearing dividers in search view
- Reduced likelihood that images (eg. album covers) would not update when the music library changed

#### Dev/Meta
- Switched to androidx media3 (New Home of ExoPlayer) for backing player components

## 3.0.5

#### What's Fixed
- Fixed inconsistent corner radius on widget
- Fixed crash that would occur due to intelligent sort name functionality
- Fixed crashing on music loading failures that should route to an error
screen

## 3.0.4

#### What's New
- Added support for `COMPILATION` and `ITUNESCOMPILATION` flags

#### What's Improved
- Accept `REPLAYGAIN_*` adjustment information on OPUS files alongside
`R128_*` adjustments
- List updates are now consistent across the app
- Fixed jarring header update in detail view
- Searching now ignores punctuation and trailing whitespace
- Audio effect (equalizer) session is now broadcast when playing/pausing
rather than on start/stop
- Numeric names are now logically sorted (i.e 7 before 15)

#### What's Fixed
- Fixed MP4-AAC files not playing due to an accidental audio extractor
deletion
- Fix "format" not appearing in song properties view
- Fix visual bugs when editing duplicate songs in the queue

#### What's Changed
- "Ignore articles when sorting" is now "Intelligent sorting"

## 3.0.3

#### What's New
- Added support for disc subtitles
- Added support for ALAC files
- Song properties view now shows tags
- Added option to control whether articles like "the" are ignored when sorting

#### What's Improved
- Will now accept zeroed track/disc numbers in the presence of non-zero total
track/disc fields
- Music loading has been made slightly faster
- Improved sort menu usability
- Fall back to `TXXX:RELEASETYPE` on ID3v2 files
- Switches and checkboxes have been mildly visually refreshed

#### What's Fixed
- Fixed non-functioning "repeat all" repeat mode
- Fixed visual clipping of shuffle button shadow
- Fixed SeekBar remaining in a "stuck" state if gesture navigation was used
while selecting it.

#### Dev/Meta
- Started using dependency injection
- Only bundle audio-related extractors with ExoPlayer
- Switched to Room for database management
- Updated to MDC 1.8.0 alpha-01
- Updated to AGP 7.4.1
- Updated to Gradle 8.0
- Updated to ExoPlayer 2.18.3

## 3.0.2

#### What's New
- Added ability to play/shuffle selections
- Redesigned header components
- Redesigned settings view

#### What's Improved
- Added ability to edit previously played or currently playing items in the queue
- Added support for date values formatted as "YYYYMMDD"
- Pressing the button will now clear the current selection before navigating back
- Added support for non-standard `ARTISTS` tags
- Play Next and Add To Queue now start playback if there is no queue to add

#### What's Fixed
- Fixed unreliable ReplayGain adjustment application in certain situations
- Fixed crash that would occur in music folders dialog when user does not have a working
file manager
- Fixed notification not updating due to settings changes
- Fixed genre picker from repeatedly showing up when device rotates
- Fixed multi-value genres not being recognized on vorbis files
- Fixed sharp-cornered widget bar appearing even when round mode was enabled
- Fixed duplicate song items from appearing

#### What's Changed
- Implemented new queue system (will wipe state)

#### Dev/Meta
- Added unit testing framework

## 3.0.1

#### What's New
- Added support for album date ranges (ex. 2010 - 2013)

#### What's Improved
- Formalized whitespace handling
- Value lists are now properly localized
- Queue no longer primarily shows previous songs when opened
- Added reset button to ReplayGain pre-amp configuration dialog 

#### What's Changed
- R128 ReplayGain tags are now only used when playing OPUS files

#### What's Fixed
- Fixed mangled multi-value ID3v2 tags when UTF-16 is used
- Fixed crash when playing certain MP3 files
- Detail UI will no longer crash if the music library is unavailable

#### Dev/Meta
- Add CI workflow

## 3.0.0

#### What's New
- Added multi-value tags support
	- Added support for multiple artists
	- Added support for multiple genres
- Artists and album artists are now both given UI entires
	- Added setting to hide "collaborator" artists
- Upgraded music ID management:
	- Added support for MusicBrainz IDs (MBIDs)
	- Use a more unique hash of metadata when MBIDs can't be used
- Genres now display a list of artists
- Added toggle to load non-music (Such as podcasts)
- Music loader now caches parsed metadata for faster load times
- Redesigned icon
	- Added animated splash screen on Android 12+
- Added support for MP4 ReplayGain (`----`) atoms

#### What's Improved
- Sorting now takes accented characters into account
- Added support for compilation sub-release-types like (DJ) Mix
- Album dates now start from the earliest date instead of latest date
- Reshuffling the queue will no longer drop any songs you have added/removed
- Allowed light/dark theme to be customized on Android 12+
- All information now scrolls in the playback view
- A month is now shown for song/album dates when available
- Added loading indicator to song properties view
- List items have been made more compact

#### What's Fixed
- Fixed issue where the scroll popup would not display correctly in landscape mode [#230]
- Fixed issue where the playback progress would continue in the notification when
audio focus was lost
- Fixed issue where the artist name would not be shown in the OS audio switcher menu
- Fixed issue where the search view would not update if the library changed
- Fixed visual bug with transitions in the black theme
- Fixed toolbar flickering when fast-scrolling in the home UI

#### What's Changed
- Ignore MediaStore tags is now Auxio's default and unchangeable behavior. The option has been removed.
- "Use alternate notification action" is now "Custom notification action"
- "Show covers" and "Ignore MediaStore covers" have been unified into "Album covers"

#### Dev/Meta
- Created new wiki with more information about app functionality
- Switched to issue forms
- Completed migration to reactive playback system
- Refactor music backends into a unified chain of extractors
- Add bluetooth connection receiver (No functionality in app yet)

## 2.6.4

#### What's Fixed
- Fixed issue where invalid position values would crash the app
- Fixed issue where opening the song menu in the genre view would crash the app

## 2.6.3

#### What's New
- Improved playing indicators [#218]
    - Search and library now show playing indicators
    - Playing indicators are now animated when playback is ongoing
- Added smooth seeking [#130]

#### What's Improved
- Moved the "more" button in the playback view back to the top

#### What's Fixed
- Fixed issue where fast scroller popup would not appear

## 2.6.2

#### What's New
- Added Android 13 support [#129]
    - Switch to new storage permissions
    - Add themed icon
    - Fix issue where widget covers would not load
    - Use new media notification panel style
    - Add predictive back navigation
- Auxio has a new, more refined icon style
- Added a way to access the system equalizer from the playback menu

#### What's Improved
- Playback bar now has a marquee effect
- Play/pause button now changes from square to circle depending on the state

#### What's Fixed
- Fixed "@android:string/<ok/cancel>" strings from appearing in dialog
buttons
- Fixed issue where LG phones would not show metadata in the notification 
- Fixed issue where the transition would be wrong when navigating out of the
detail views after a rotation
- Fixed issue where widget resizing would be far different than intended
- Fixed broken playback layout on small portrait screens

#### What's Changed
- ReplayGain can now no longer be disabled. Remove ReplayGain tags from
files if such functionality is not desired

## 2.6.1

#### What's New
- Added basic equalizer support in external apps like Wavelet [#211]
- Added option to control the type of action shown on the playback bar
- Detail UI now displays the type of item shown (ex. the release type)

#### What's Improved
- Queue now scrolls to currently playing song instead of the song after it

#### What's Fixed
- Fixed incorrect font being used in the queue title
- Fixed missing fast scroll indicator with date added scrolling

#### What's Changed
- Use X-axis transitions instead of Z-axis (Avoids visual clipping)
- Queue no longer has rounded corners for consistency

## 2.6.0

#### What's New
- Added option to ignore `MediaStore` tags, allowing more correct metadata
at the cost of longer loading times
	- Added support for sort tags [#172, dependent on this feature]
	- Added support for date tags, including more fine-grained dates [#159, dependent on this feature]
	- Added support for release types signifying EPs, Singles, Compilations, and more [#158, dependent on this feature]
	- Added basic awareness of multi-value vorbis tags [#197, dependent on this feature]
- Completely reworked the main playback UI [#92]
	- Queue can now be swiped up
	- Playing song is now shown in queue
	- Added ability to play songs from queue
	- Added ability to see previous songs in queue
	- Added dual-pane view of queue and playback on landscape and tablets
- Added Last Added sorting
- Search now takes sort tags and file names in account [#184]
- Added option to clear playback state in settings
- Added ability to play songs from queue

#### What's Improved
- Migrated to better-looking motion transitions
- App now exposes an (immutable) queue to the MediaSession
- Improved widget sizing/cover management

#### What's Fixed
- Fixed default material theme being used before app shows up
- Fixed shuffle shortcut and file opening not working on startup on some devices
- Fixed issue where the notification position would not match if one seeked when paused
- Fixed issue where widget could not be sized to it's smallest form
- Fixed issue where restored state would override a song if it was played early enough
in startup 

#### What's Changed
- Play and skip icons are filled again
- Updated music hashing (Will wipe playback state)
- Removed unnecessary capitalization

#### Dev/Meta
- Migrated to BottomSheetBehavior

## 2.5.0

#### What's New
- Massively overhauled how music is loaded [#72]:
	- Auxio can now reload music without requiring a restart
	- Added a new option to reload music when device files change
- Added a shuffle shortcut
- Widgets now have a more sleek and consistent button layout
- "Rounded album covers" is now "Round mode"
- Added option to customize what occurs when a song is played from an album/artist/genre [#164]

#### What's Improved
- Made "timeline" elements (like playback controls) always left-to-right
- Improved performance when ReplayGain is not enabled

#### What's Fixed
- Fixed broken tablet layouts
- Fixed seam that would appear on some album covers
- Fixed visual issue with the queue opening animation
- Fixed miscellaneous startup issues
- Fixed crash if settings was navigated away before playback state
finished saving
- Fixed broken album menu
- Fixed crash that would occur when opening a file on some devices [#176]
- Fixed issue where the search filter menu would not display the correct mode
- Fixed crash when search filter mode was changed
- Fixed shuffle button appearing below playback bar on Android 10 and lower
- Fixed incorrect song being shown in the notification in some cases [#179]
- Fixed issue where toolbar will be clipped on Lollipop devices
- Fixed infinite loading if one had no music folders set [#182]

#### What's Changed
- Reworked typography and iconography to be more aligned with material design guidelines
- Old excluded directories from 2.3.1 will no longer be migrated

#### Dev/Meta
- Migrated preferences from shared object to utility
- Removed 2.0.0 compat code
- Updated ExoPlayer to 2.18.0
- Reworked sorting to be even more efficient

## v2.4.0

#### What's New
- Excluded directories has been revamped into "Music folders"
    - Folders on external drives can now be excluded [#134]
    - Added new "Include" option to restrict indexing to a particular folder [#154]
- Added a new view for song properties (Such as Bitrate) [#144]
- The playback bar now has a new design, with an improved progress indicator and a skip action

#### What's Improved
- The toolbar in the home UI now collapses when scrolling
- The toolbar layout is now consistent with Material Design 3
- Genre parsing now handles multiple integer values and cover/remix indicators (May wipe playback state)
- "Rounded album covers" option is no longer dependent on "Show album covers" option [#152]
- Added song actions to the playback panel
- Playback controls are now easier to reach when gesture navigation is enabled
- Added Play Next/Add to Queue options to artists and genres
- Covers in the detail views now show an indicator when playing
- Made dynamic colors the default color scheme on Android 12

#### What's Fixed
- Playback bar now picks the larger inset in case that gesture inset is missing [#149]
- Fixed unusable excluded directory UI
- Songs with no data (i.e size of 0) are now filtered out
- Fixed nonsensical menu items from appearing on songs
- Fixed issue where multiple menus would open if long-clicks occurred simultaneously

#### Dev/Meta
- New translations [Fjuro -> Czech, Konstantin Tutsch -> German]
- Moved music loading to a foreground service [#72]
- Phased out `ImageButton` for `MaterialButton`
- Unified icon sizing
- Properly handle volumes throughout the entire music loading process
- Added original date support to ExoPlayer parser (Not exposed in app)

## v2.3.1

#### What's Improved
- Loading UI is now more clear and easy-to-use
- Made album/artist/genre grouping order consistent (May change genre images)

#### What's Fixed
- Fixed crash when seeking to the end of a track as the track changed to a track with a lower duration 
- Fixed regression where GadgetBridge media controls would no longer work
- Fixed bug where music would be incorrectly reloaded on a hot restart
- Fixed issue where the album/artist/genre would not be correctly restored
- Fixed issue where items would not highlight properly in the detail UI
- Fixed hypothetical issue where widget would cause an OOM on large devices

#### Dev/Meta
- New translations [yurical -> Korean, qwerty287 -> German]
- Switched from `LiveData` to `StateFlow`
- Use `notifyItemChanged` instead of directly mutating `ViewHolder` instances.
- Added highly experimental ExoPlayer metadata backend (not enabled in-app)

## v2.3.0

#### What's New
- Added disc number support
- Added ReplayGain support for below-reference volume tracks [i.e positive ReplayGain values] 
- Added ReplayGain pre-amp customization
- About screen now shows counts for multiple types of library items, alongside a total duration
- New disc, track, song count, and duration sorting modes

#### What's Improved
- Re-enabled theme customization on Android 12
- The tab selector now hides itself when there is only one tab
- Made the cover on the thin widget larger

#### What's Fixed
- Fixed incorrect ellipsizing on song items
- Fixed a variety of esoteric crashes with queue state
- Fixed music indexing error when the OS would not provide a file name
- Fixed icon corruptions on lollipop devices

#### What's Changed
- Audio focus is no longer configurable
- Made the layout of album songs more similar to other songs

#### Dev/Meta
- Updated translations [Konstantin Tutsch -> German, cccClyde -> Chinese, Gsset -> Russian, enricocid -> Italian]
- Switched to spotless and ktfmt instead of ktlint
- Migrated constants to centralized table
- Introduced new RecyclerView framework
- Use native ExoPlayer AudioFocus implementation
- Make ReplayGain functionality use AudioProcessor instead of volume
- Removed databinding [Greatly reduces compile times]
- Start using Material You dialogs
- An uncountable amount of internal codebase improvements

## v2.2.2
#### What's New
- New spanish translations and metadata [courtesy of n-berenice]

#### What's Improved
- Rounded images are more nuanced
- Shuffle and Repeat mode buttons now have more contrast when they are turned on

#### What's Fixed
- Fixed crash on certain devices running Android 10 and lower when a differing theme
from the system theme was used [#80]
- Fixed music loading failure that would occur when certain paths were parsed [#84]
- Fixed incorrect track numbers when the tag was formatted as NN/TT [#88]
- Fixed years deliberately set as "0" showing up as "No Date"
- Fixed headset management unexpectedly starting audio when the app initially opens
- Fixed crash that would occur during a playback restore with specific queue states [#89]
- Partially fixed buggy behavior when multiple queue items were dragged in quick
succession

#### What's Changed
- All cover art is now cropped to a 1:1 aspect ratio
- Headset focus has been replaced with headset autoplay. It can no longer be disabled.

#### Dev/Meta
- Enabled elevation drop shadows below Android P for consistency
- Switches now have a disabled state
- Reworked dynamic color usage
- Reworked logging
- Upgrade ExoPlayer to v2.17.0 [Eliminates custom fork]

## v2.2.1
#### What's Improved
- Updated chinese translations [courtesy of cccClyde]
- Use proper material you top app bars
- Use body typography in correct places
- Expose file opening functionality better

#### What's Fixed
- Fixed issue where playback would start unexpectedly when opening the app

#### What's Changed
- Disabled audio focus customization on Android 12 [#75]

## v2.2.0
#### What's New:
- Added Arabic translations [Courtesy of hasanpasha]
- Improved Russian translations [Courtesy of lisiczka43]
- Added option to reload the music library

#### What's Improved:
- Songs now show their specific artist name instead of the name of the
artist they are grouped up in
- Artists are now grouped up case-insensitively
- Songs of different file formats are now grouped up into a single album
- Reworked typography slightly
- Invalid track numbers [i.e 0] will now be shown as a generic song icon

#### What's Fixed:
- Fixed crash on some devices configured to use French or Czech translations
- Malformed indices should now be corrected when the playback state is restored
- Fixed issue where track numbers would not be shown in the native language's numeric format
- Fixed issue where the preference view would apply the M3 switches inconsistently
- Fixed issue where the now playing indicator on the playback screen would use an internal name

#### Dev/Meta:
- Removed 1.4.X compat
- Added new changelog document
- Reworked contribution info and templates

## v2.1.0
#### What's New:
- Switched to a single queue system [i.e Play Next/Add to queue]
- Added ReplayGain support [Experimental]
- New russian translations [Courtesy of Vladimir Kosolapov]
- New chinese translations [Courtesy of cccClyde]
- Android 12L support
- Added option to round album covers for visual cohesion
- Added FLAC support for devices on Android Oreo and lower
- Added edge-to-edge support on devices on Android Oreo and lower

#### What's Improved:
- Increased mosaic quality
- Enabled black theme on Android 12+
- Content now fades when the playback view is expanding
- Improved layouts on small and large screens
- Improved how the app handles audio focus
- Improved how invalid years and durations are handled
- Use Material 3 switches in the settings menu

#### What's Fixed:
- Fixed issue where the playback view would be hard to swipe up
to when using gesture navigation
- Band-aided completely broken layouts in split screen mode
- Fixed crash in the playback view when a song's duration was 0
- Fixed issue where apps like GadgetBridge would not detect Auxio

#### Dev/Meta:
- ExoPlayer is now a local dependency
- Added ExoPlayer metadata support for Ogg Vorbis and Opus

## v2.0.1
#### What's Fixed:
- Fixed problem where the compact playback controls would not work
- Fixed unusable playback layout on small screens

## v2.0.0
#### What's New:
- Auxio has a new look derived from Material 3
- Material You support on Android 12
- Library and song view have been merged into a unified view
- Shuffle can now be accessed everywhere
- Media indexer now supports album artists
- Accents are now more vibrant and varied
- One can now slide up the compact playback view to reveal the full playback view
- Redesigned widgets to respect album art and increase visual cohesion
- Added song sorting [#16]
- Added default tab customization [#12]
- Added album, artist, and year sorting options
- Added descending order to all sorting options
- Added czech translations [Courtesy of Fjuro]
- Fast scroller has been replaced with a scrollbar with fast scroll capabilities

#### What's Improved:
- Improved playback persistence [State will be wiped]
- Improved accessibility everywhere
- Streamlined the search UI
- Improved queue UI
- Improved detail UI
- Unified appbar behavior
- Songs with accented characters will now show up in search when using their non-accented counterparts
- Removed loading screen
- Artist/Genre images now respect the "Ignore MediaStore Covers" setting
- Ascending order now works properly with years
- Fixed poor UI on Lollipop devices

#### What's Fixed:
- Switched to a new play icon [Fixes seam/alignment issues]
- Fixed issue where notifications would not be colored on samsung phones
- Re-added the german translations that were accidentally removed in 1.4.2
- Fixed issue where links could not be opened on Android 11+
- Fix crash that would occur when rotating the dialog
- Fixed issue where cover art could not be loaded at all on some devices [#51]
- Fixed issue where widgets would have unusable UIs on certain device configurations
- Fixed issue where older launchers will not show a widget preview on android 12
- Fixed duplicate songs appearing on some devices

#### What's Changed:
- Removed colorize notification option
- Removed deep orange and blue grey accents

#### Dev/Meta:
- Migrated to material entirely
- Reworked UI dimensions to line up with material design
- Use color selectors in more places
- Eliminated legacy size classifiers
- Created new architecture document

## v1.4.2
#### What's New:
- Added Widgets
- Android 12 support

#### What's Improved:
- Fast scroller now truncates more aggressively when there is not enough space
- Minor improvements to layout hierarchy
- Detail text/track numbers will no longer shrink
- Loading screen has been tweaked to line up with the rest of Auxio

#### What's Fixed:
- Fixed issue where the new about screen would be cut off in landscape mode
- Fixed issue where songs from two albums with the same year would be incorrectly shown in the artist view

#### Dev/Meta:
- Added license boilerplate

## v1.4.1
#### What's New:
- Added black dark theme
- Added a fast-scroller to the library view
- Redesigned the about screen
- Added full spanish translations [Courtesy of tesphil]
- Added an option to pause when a song repeats [#29]

#### What's Improved:
- Article sort is now used everywhere
- Improved german translations [Courtesy of qwerty287]

#### What's Fixed:
- Fixed problem where cover art would disappear on the lock screen
- Fixed problem where playback controls would not work on the lock screen [#20]
- Fixed issue where fast-scroller indicators would not line up for titles starting with "An"

#### Dev/Meta:
- Updated ExoPlayer to 2.14.2
- Completely refactored UI styling
- Added permission documentation [#22]
- Removed the `ACCESS_NETWORK_STATE` permission [#22]
- Added icon to metadata [#25]

## v1.4.0
#### What's New
- Artist view now shows a list of songs
- Loop functionality now has a new, more sensible behavior
- Dialogs have been revamped with a new style
- Added complete dutch translation [Courtesy of [timnea](https://github.com/timnea)]

#### What's Improved
- Changed the header font to be cleaner
- Completely rolled custom dialog system
- Blacklisted directories are now chosen through the built-in file picker
- Improved opening links in the about dialog
- Restore system now uses unique identifiers, increasing reliability and speed [Will wipe previous state]
- Grey accent in dark mode has been made more visible
- The queue will now reflect the current album/artist/genre sort
- Album/artist/genre sort is now remembered when the app restarts

#### What's Fixed
- Fixed issue where the scroll thumb would briefly display on the Songs UI
- Fixed issue where fast scrolling could be triggered outside the bounds of the indicators
- Fixed issue where the wrong playing item would be highlighted if the names were identical
- Fixed a crash when the thumb was moved above the fast scroller [Back-ported to 1.3.3, included in this release officially]

#### Dev/Meta
- Migrated fully to material design
- Int preferences are now used everywhere
- Upgraded ExoPlayer to 2.13.3
- Eliminated dependence on JCenter
- Eliminated Material Dialogs and Browser dependencies

## v1.3.3
#### What's Fixed
- Fixed crash that would occur when the app would shut down, preventing the playback state from being saved

#### Dev/Meta
- Explicitly declared dependencies
- Completely integrated fast-scroller code into codebase

## v1.3.2
#### What's New
- Added the ability to exclude directories from indexing [#6]
- Accents have been redone to improve visibility and UI simplicity
- Enabled wake lock functionality

#### What's Improved
- Queue UI no longer navigates away when playing from a file
- Songs UI no longer keeps scroll momentum when fast scrolling
- Improved handling of old genre names
- Changed the header font to be cleaner
- Improved mosaic quality

#### What's Fixed
- Fixed issue where prominent genre would display incorrectly on artist view 
- Fixed issue where AudioFocus would begin playback spontaneously
- Fixed issue where AudioFocus would not restore volume to 100% after ducking
- Fixed issue where the last item in the queue would be behind the navigation bar in edge-to-edge mode
- Fixed issues with the playback restore process (Current state will be wiped on update)
- Fixed buggy behavior when shuffle is toggled inside queue UI

#### Dev/Meta
- Updated exoplayer to 2.13.2
- Updated navigation to 2.3.4

## v1.3.1
#### What's New
- Added the ability to play a song from a file
- Added ability to manually save the playback state

#### What's Improved
- Optimized icons
- Updated the animation of the compact controls to be faster
- Songs without genres are now placed into an unknown genre

#### What's Fixed
- Fixed issue where the music load would fail from repeated genre applications [#4]
- Fixed crash that would occur on the songs UI due to bad music loading [#5]

#### Dev/Meta
- New tagline and description
- Rewrote loading UI
- Rewrote notification code

## v1.3.0
#### What's New:
- Added west-european translations [German, Spanish, French, Italian, Dutch, Portugese]
- Added east-european translations [Romanian, Greek, Russian, Ukranian, Polish, Hungarian]
- Added asian translations [Hindi, Indonesian, Chinese, Korean]
- Added middle-eastern translations [Turkish]

#### What's Improved:
- Optimized image loading even further
- Improved the UI on smaller tablets
- Updated the playback UIs to look better on all devices
- Improved the look of the play/pause button
- Compact controls slide up instead of fade in

#### What's Fixed:
- Fixed RTL layout issues
- Fixed elevation problems on the compact controls
- Fixed issue where a seam would show up on the play icon on certain displays
- Fixed issue where you could still collapse the toolbar on the search view with no results
- Fixed issue where an album would not show up as playing if played from the artist UI

#### Dev/Meta:
- Added fastlane metadata
- Updated Exoplayer to 2.12.3
- Updated Coil to 1.1.1
- Updated support libraries to 1.3.0
- Added architecture document
- Simplified themes

## v1.2.0
#### What's New
- The detail UIs have been redesigned to show the Play and Shuffle options front-and-center
- The Toolbars on the detail UIs have been made more visually appealing
- Images on the detail UIs now have a shadow applied to them
- Albums now have a "Go to artist" option in their menu
- Navigation has been made much for fluid and straightforward
- Search has been moved to a dedicated tab
- Added option to filter searches by Song, Album, Artist, and Genre

#### What's Improved
- The sorting menu is now a dedicated menu instead of an overflow menu, improving accessibility
- Disk-Caching with Coil is now completely turned off
- Tablet layouts have been made more visually appealing
- Made the icons in the Playback UI look better
- Queues are now properly sorted when not shuffled

#### What's Fixed
- Fixed issue where audio focus would resume after an interruption even if explicitly paused by the user
- Fixed a crash that would occur when a song with no genre was played from its genre
- Fixed a crash that would occur from the settings being accessed before they were created
- Fixed an issue where the keyboard will stay visible when navigating to something
- Fixed multiple memory leaks
- Fixed problem where the fast scroll indicator on the Songs UI would be slightly off
- Fixed issue where rewinding wouldn't cause the playback to start again
- Fixed problem where the artist play action wouldn't work

#### What's Changed
- "Remember Shuffle" is now on by default

## v1.1.0
#### What's New
- Rewrote the music loading system to be much faster
- Genres are now song-based instead of artist-based
- When an album is being played, that album will be highlighted in the artist UI
- If a song is playing from a genre, that song will be highlighted in the genre UI
- Switched to a new audio focus system that allows for volume reduction & auto-resuming
- Added option not to load cover art
- Added option to ignore MediaStore cover art
- Added option to play a song from its genre

#### What's Improved
- Made Genre/Artist/Album UIs more efficient
- Playback state restores are now more reliable if the music library changes
- Optimized ExoPlayer for audio playback
- Landscape support is now better for phones/tablets
- Optimized how Coil is used
- Items are now shown in two columns instead of three when a phone is in landscape

#### What's Fixed
- Stop the play/pause button from animating on the Now Playing screen
- Stopped coil from increasing the app size over time due to needless disk caching
- Enabled constant bitrate seeking, allowing for AAC/certain MP3s to be seekable

#### What's Changed
- Rewind threshold option has been removed
- "Play from artist", "Play from album", and "Play from All Songs" have been removed from the song menu in favor of "Go to artist" and "Go to album"
- The currently playing song on the Album UI will now only show if the song is actually playing from the album

## v1.0.0
- Initial release<|MERGE_RESOLUTION|>--- conflicted
+++ resolved
@@ -1,6 +1,5 @@
 # Changelog
 
-<<<<<<< HEAD
 ## 4.0.0
 
 #### What's New
@@ -16,7 +15,7 @@
 - Music loader no longer spawns thousands of threads when scanning
 - Excessive CPU no longer spent showing music loading process
 - Fixed playback sheet flickering on warm start
-=======
+
 ## 3.6.0
 
 #### What's New
@@ -52,7 +51,6 @@
 
 #### What's Fixed
 - Fixed music loading failure from improper sort systems (For real this time)
->>>>>>> 18f96ed3
 
 ## 3.5.1
 
