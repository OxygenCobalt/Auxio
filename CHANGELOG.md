# Changelog

<<<<<<< HEAD
## 4.0.0

#### What's New
- New app branding and icon
- Refreshed playback design

#### What's Improved
- M3U playlist file name is now proposed if one cannot be found within the file
- Sorting songs by date now uses songs date first, before the earliest album date

#### What's Fixed
- Playback no longer briefly pauses when adding songs to playlists 
- Music loader no longer spawns thousands of threads when scanning
- Excessive CPU no longer spent showing music loading process
- Fixed playback sheet flickering on warm start
=======
## 3.6.2

#### What's Fixed
- Fixed broken notification close action

#### Dev/Meta
- Fixed mismatched NDK versions
>>>>>>> 03be2ef0

## 3.6.1

#### What's Fixed
- Fixed possible crash from poor service initalization
- Fixed issue where it was impossible to edit playlists
- Fixed issue where playlist would revert to older version when re-edited

#### Dev/Meta
- Fixed service memory leaks

## 3.6.0

#### What's New
- Added support for playback from google assistant

#### What's Improved
- Home and detail UIs in Android Auto now reflect app sort settings
- Album view now shows discs in android auto

#### What's Fixed
- Fixed playback briefly pausing when adding songs to playlist
- Fixed media lists in Android Auto being truncated in some cases
- Possibly fixed duplicated song items depending on album/all children
- Possibly fixed truncated tab lists in android auto

#### Dev/Meta
- Moved to raw media session apis rather than media3 session

## 3.5.3

#### What's New
- Basic Tasker integration for safely starting Auxio's service

#### What's Improved
- Added support for informal singular-spaced tags like `album artist` in
file metadata

#### What's Fixed
- Fix "Foreground not allowed" music loading crash from starting too early
- Fixed widget not loading on some devices due to the cover being too large

## 3.5.2

#### What's Fixed
- Fixed music loading failure from improper sort systems (For real this time)

## 3.5.1

#### What's Fixed
- Fixed music loading failure from improper sort systems

## 3.5.0

#### What's New
- Android Auto support
- Full media browser implementation

#### What's Improved
- Album covers are now loaded on a per-song basis
- MP4 sort tags are now correctly interpreted
- Support multi-value MP4 tags with multiple `data` sub-atoms are parsed correctly
- M3U paths are now interpreted both as relative and absolute regardless of the format
- Added support for M3U paths starting with /storage/
- Queue no longer scrolls as quickly when dragging items

#### What's Fixed
- Fixed repeat mode not restoring on startup
- Fixed rewinding not occuring when skipping back at the beginning of the queue if
rewind before skipping was turned off
- Fixed artist duplication when inconsistent MusicBrainz ID tag naming was used

#### What's Changed
- For the time being, the media notification will not follow Album Covers or 1:1 Covers settings
- Playback will close automatically after some time left idle

#### Dev/Meta
- Use WEBP instead of PNG icons

#### dev -> release changes
- Re-added ability to open app from clicking on notification
- Removed tasker plugin
- Support multi-value MP4 tags with multiple `data` sub-atoms are parsed correctly
- M3U paths are now interpreted both as relative and absolute regardless of the format
- Added support for M3U paths starting with /storage/
- Fixed artist duplication when inconsistent MusicBrainz ID tag naming was used
- Made album cover keying more efficient at the cost of resillience
- Fixed android auto queue not respecting shuffle

## 3.4.3

#### What's Improved
- Added back option disable ReplayGain for poorly tagged libraries

#### What's Fixed
- Fixed crash when using play next on the end of a queue or with a single-song queue
- Fixed weird behavior if using play next on the end of a queue with repeat all enabled
- Fixed artist choice dialog not showing up on home screen if playing from artist/genre was enabled

## 3.4.2

#### What's Fixed
- Fixed "Add to queue" incorrectly changing the queue and crashing the app
- Fixed 1x4 and 1x3 widgets having square edges
- Fixed crash when music library updates in such a way to change music information
- Fixed crash when music library updates while scrolled in a list
- Fixed inconsistent corner radius in wafer widgets

## 3.4.1

#### What's Fixed
- R128 adjustments are now adjusted to -18 LUFS to be consistent with MP3
- Fixed double application of opus base gain
- Fixed playback state not restoring

## 3.4.0

#### What's New
- Gapless playback is now used whenever possible
- Added "Remember pause" setting that makes remain paused when skipping
or editing queue
- Added 1x4 and 1x3 widget forms

#### What's Fixed
- Increased music timeout to 60 seconds to accomodate large cover arts
on slow storage drives
- Fixed app repeatedly crashing when automatic theme was on

#### What's Improved
- The playback state is now saved more often, improving persistence
- The queue is now fully circular when repeat all is enabled

#### What's Changed
- You can no longer save, restore, or clear the playback state
- The playback session now ends if you swipe away the app while it's paused

## 3.3.3

#### What's Fixed
- Fixed music folders not behaving correctly below Android 11

## 3.3.2

#### What's Fixed
- Fixed music loading failing with an SQL error with certain music folder configurations

## 3.3.1

#### What's Improved
- The OPUS base volume adjustment field is now parsed and used as a ReplayGain adjustment
- Added ReplayGain adjustment values to Song Properties dialog

#### What's Changed
- Added donation links to the about page

#### What's Fixed
- Fixed a crash occuring if you navigated to the settings page from the playlist view
and then back
- Fixed music loading failing with an SQL error with certain music folder configurations
- Fixed issue where song title on playback screen would not scroll

## 3.3.0

#### What's New
- Added ability to rewind/skip tracks by swiping back/forward
- Added support for demo release type
- Added playlist importing/export from M3U files

#### What's Improved
- Music loading will now fail when it hangs

#### What's Changed
- Albums linked to an artist only as a collaborator are no longer included
in an artist's album count
- File name and parent path have been combined into "Path" in the Song Properties
view

#### What's Fixed
- Fixed music loading failing on all huawei devices
- Fixed prior music loads not cancelling when reloading music in settings
- Fixed certain FLAC files failing to play on some devices
- Fixed music loading failing when duplicate tags with different casing was present

#### Dev/Meta
- Revamped path management


## 3.2.1

#### What's Improved
- Added support for native M4A multi-value tags based on duplicate atoms

#### What's Fixed
- Fixed app restart being required when changing intelligent sorting
or music separator settings
- Fixed widget/notification actions not working on Android 14
- Fixed app crash when using hebrew language
- Fixed app crash when adding to a playlist while in the playlist detail view
- Fixed music loading failing in some cases on Android 14

## 3.2.0

#### What's New
- Item and sort menus have been refreshed with a cleaner look
- Added ability to sort playlists
- Added option to play song by itself in library/item details
- Added error details when music loading fails

#### What's Improved
- Made "Add to Playlist" action more prominent in selection toolbar
- Fixed notification album covers not updating after changing the cover
aspect ratio setting 

#### What's Fixed
- Playlist detail view now respects playback settings


#### Dev/Meta
- Revamped navigation backend

## 3.1.4

#### What's Fixed
- Fixed issue where one could not navigate to settings after navigating elsewhere
- Fixed the queue list being non-scrollable in certain cases
- Fixed negative ReplayGain adjustments not being applied

## 3.1.3

#### What's New
- Updated to Android 14
- Added option to re-enable old album cover cropping behavior

#### What's Improved
- `album artists` and `(album)artists sort` are now recognized
- Increased distinction from shuffle on/off icons

#### What's Fixed
- Fixed an issue where the queue sheet would not collapse when scrolling
the song list in some cases
- Fixed music loading hanging if it encountered an error in certain places

## 3.1.2

#### What's Improved
- `artistssort`, `albumartistssort`, and `album_artists` tags are now recognized
- Non-english digit strings are sorted more correctly
- Reduced visual loading time
- Genre/artist/album information is now obtained by specific child items

#### What's Fixed
- Disc number is no longer mis-aligned when no subtitle is present
- Fixed selection not updating when playlists are changed
- Fixed duplicate albums appearing in certain cases
- Fixed ReplayGain adjustment not applying at the start of a song in certain cases
- Music cache is no longer migrated between devices

## 3.1.1

#### What's New
- Added ability to share a track

#### What's Improved
- Tracks with no disc number now default to "No Disc" instead of "Disc 1"
- Albums implicitly linked only via "artist" tags are now placed in a special
"appears on" section in the artist view
- Album covers that are not 1:1 aspect ratio are no longer cropped
- Optimized library creation phase of the music loading process

#### What's Fixed
- Prevented options such as "Add to queue" from being selected on empty artists and playlists
- Fixed issue where an item would be indicated as "playing" after playback ended
- Items should no longer be indicated as playing if the currently playing song is not contained
within it
- Fixed blurry playing indicator in album/artist/genre/playlist items
- Fixed incorrect songs being displayed when adding albums to the end of the queue
- Fixed freezing occuring when scrolling through large music libraries
- Fixed app not responding once music loading completes for large libraries
- Fixed crash when the last song of the queue gets removed while playing
- Fixed playback UI and notification not re-appearing after playback ends

#### What's Changed
- Android Lollipop and Marshmallow support have been dropped

## 3.1.0

#### What's New
- Added playlist functionality

#### What's Improved
- Sorting now handles numbers of arbitrary length
- Punctuation is now ignored in sorting with intelligent sort names disabled

#### What's Fixed
- Fixed issue where vorbis comments in the form of `metadata_block_picture` (lowercase) would not
be parsed as images
- Fixed issue where searches would match song file names case-sensitively
- Fixed issue where the notification would not respond to changes in the album cover setting
- Fixed issue where short names starting with an article would not be correctly sorted (ex. "the 1")
- Fixed incorrect item arrangement on landscape
- Fixed disappearing dividers in search view
- Reduced likelihood that images (eg. album covers) would not update when the music library changed

#### Dev/Meta
- Switched to androidx media3 (New Home of ExoPlayer) for backing player components

## 3.0.5

#### What's Fixed
- Fixed inconsistent corner radius on widget
- Fixed crash that would occur due to intelligent sort name functionality
- Fixed crashing on music loading failures that should route to an error
screen

## 3.0.4

#### What's New
- Added support for `COMPILATION` and `ITUNESCOMPILATION` flags

#### What's Improved
- Accept `REPLAYGAIN_*` adjustment information on OPUS files alongside
`R128_*` adjustments
- List updates are now consistent across the app
- Fixed jarring header update in detail view
- Searching now ignores punctuation and trailing whitespace
- Audio effect (equalizer) session is now broadcast when playing/pausing
rather than on start/stop
- Numeric names are now logically sorted (i.e 7 before 15)

#### What's Fixed
- Fixed MP4-AAC files not playing due to an accidental audio extractor
deletion
- Fix "format" not appearing in song properties view
- Fix visual bugs when editing duplicate songs in the queue

#### What's Changed
- "Ignore articles when sorting" is now "Intelligent sorting"

## 3.0.3

#### What's New
- Added support for disc subtitles
- Added support for ALAC files
- Song properties view now shows tags
- Added option to control whether articles like "the" are ignored when sorting

#### What's Improved
- Will now accept zeroed track/disc numbers in the presence of non-zero total
track/disc fields
- Music loading has been made slightly faster
- Improved sort menu usability
- Fall back to `TXXX:RELEASETYPE` on ID3v2 files
- Switches and checkboxes have been mildly visually refreshed

#### What's Fixed
- Fixed non-functioning "repeat all" repeat mode
- Fixed visual clipping of shuffle button shadow
- Fixed SeekBar remaining in a "stuck" state if gesture navigation was used
while selecting it.

#### Dev/Meta
- Started using dependency injection
- Only bundle audio-related extractors with ExoPlayer
- Switched to Room for database management
- Updated to MDC 1.8.0 alpha-01
- Updated to AGP 7.4.1
- Updated to Gradle 8.0
- Updated to ExoPlayer 2.18.3

## 3.0.2

#### What's New
- Added ability to play/shuffle selections
- Redesigned header components
- Redesigned settings view

#### What's Improved
- Added ability to edit previously played or currently playing items in the queue
- Added support for date values formatted as "YYYYMMDD"
- Pressing the button will now clear the current selection before navigating back
- Added support for non-standard `ARTISTS` tags
- Play Next and Add To Queue now start playback if there is no queue to add

#### What's Fixed
- Fixed unreliable ReplayGain adjustment application in certain situations
- Fixed crash that would occur in music folders dialog when user does not have a working
file manager
- Fixed notification not updating due to settings changes
- Fixed genre picker from repeatedly showing up when device rotates
- Fixed multi-value genres not being recognized on vorbis files
- Fixed sharp-cornered widget bar appearing even when round mode was enabled
- Fixed duplicate song items from appearing

#### What's Changed
- Implemented new queue system (will wipe state)

#### Dev/Meta
- Added unit testing framework

## 3.0.1

#### What's New
- Added support for album date ranges (ex. 2010 - 2013)

#### What's Improved
- Formalized whitespace handling
- Value lists are now properly localized
- Queue no longer primarily shows previous songs when opened
- Added reset button to ReplayGain pre-amp configuration dialog 

#### What's Changed
- R128 ReplayGain tags are now only used when playing OPUS files

#### What's Fixed
- Fixed mangled multi-value ID3v2 tags when UTF-16 is used
- Fixed crash when playing certain MP3 files
- Detail UI will no longer crash if the music library is unavailable

#### Dev/Meta
- Add CI workflow

## 3.0.0

#### What's New
- Added multi-value tags support
	- Added support for multiple artists
	- Added support for multiple genres
- Artists and album artists are now both given UI entires
	- Added setting to hide "collaborator" artists
- Upgraded music ID management:
	- Added support for MusicBrainz IDs (MBIDs)
	- Use a more unique hash of metadata when MBIDs can't be used
- Genres now display a list of artists
- Added toggle to load non-music (Such as podcasts)
- Music loader now caches parsed metadata for faster load times
- Redesigned icon
	- Added animated splash screen on Android 12+
- Added support for MP4 ReplayGain (`----`) atoms

#### What's Improved
- Sorting now takes accented characters into account
- Added support for compilation sub-release-types like (DJ) Mix
- Album dates now start from the earliest date instead of latest date
- Reshuffling the queue will no longer drop any songs you have added/removed
- Allowed light/dark theme to be customized on Android 12+
- All information now scrolls in the playback view
- A month is now shown for song/album dates when available
- Added loading indicator to song properties view
- List items have been made more compact

#### What's Fixed
- Fixed issue where the scroll popup would not display correctly in landscape mode [#230]
- Fixed issue where the playback progress would continue in the notification when
audio focus was lost
- Fixed issue where the artist name would not be shown in the OS audio switcher menu
- Fixed issue where the search view would not update if the library changed
- Fixed visual bug with transitions in the black theme
- Fixed toolbar flickering when fast-scrolling in the home UI

#### What's Changed
- Ignore MediaStore tags is now Auxio's default and unchangeable behavior. The option has been removed.
- "Use alternate notification action" is now "Custom notification action"
- "Show covers" and "Ignore MediaStore covers" have been unified into "Album covers"

#### Dev/Meta
- Created new wiki with more information about app functionality
- Switched to issue forms
- Completed migration to reactive playback system
- Refactor music backends into a unified chain of extractors
- Add bluetooth connection receiver (No functionality in app yet)

## 2.6.4

#### What's Fixed
- Fixed issue where invalid position values would crash the app
- Fixed issue where opening the song menu in the genre view would crash the app

## 2.6.3

#### What's New
- Improved playing indicators [#218]
    - Search and library now show playing indicators
    - Playing indicators are now animated when playback is ongoing
- Added smooth seeking [#130]

#### What's Improved
- Moved the "more" button in the playback view back to the top

#### What's Fixed
- Fixed issue where fast scroller popup would not appear

## 2.6.2

#### What's New
- Added Android 13 support [#129]
    - Switch to new storage permissions
    - Add themed icon
    - Fix issue where widget covers would not load
    - Use new media notification panel style
    - Add predictive back navigation
- Auxio has a new, more refined icon style
- Added a way to access the system equalizer from the playback menu

#### What's Improved
- Playback bar now has a marquee effect
- Play/pause button now changes from square to circle depending on the state

#### What's Fixed
- Fixed "@android:string/<ok/cancel>" strings from appearing in dialog
buttons
- Fixed issue where LG phones would not show metadata in the notification 
- Fixed issue where the transition would be wrong when navigating out of the
detail views after a rotation
- Fixed issue where widget resizing would be far different than intended
- Fixed broken playback layout on small portrait screens

#### What's Changed
- ReplayGain can now no longer be disabled. Remove ReplayGain tags from
files if such functionality is not desired

## 2.6.1

#### What's New
- Added basic equalizer support in external apps like Wavelet [#211]
- Added option to control the type of action shown on the playback bar
- Detail UI now displays the type of item shown (ex. the release type)

#### What's Improved
- Queue now scrolls to currently playing song instead of the song after it

#### What's Fixed
- Fixed incorrect font being used in the queue title
- Fixed missing fast scroll indicator with date added scrolling

#### What's Changed
- Use X-axis transitions instead of Z-axis (Avoids visual clipping)
- Queue no longer has rounded corners for consistency

## 2.6.0

#### What's New
- Added option to ignore `MediaStore` tags, allowing more correct metadata
at the cost of longer loading times
	- Added support for sort tags [#172, dependent on this feature]
	- Added support for date tags, including more fine-grained dates [#159, dependent on this feature]
	- Added support for release types signifying EPs, Singles, Compilations, and more [#158, dependent on this feature]
	- Added basic awareness of multi-value vorbis tags [#197, dependent on this feature]
- Completely reworked the main playback UI [#92]
	- Queue can now be swiped up
	- Playing song is now shown in queue
	- Added ability to play songs from queue
	- Added ability to see previous songs in queue
	- Added dual-pane view of queue and playback on landscape and tablets
- Added Last Added sorting
- Search now takes sort tags and file names in account [#184]
- Added option to clear playback state in settings
- Added ability to play songs from queue

#### What's Improved
- Migrated to better-looking motion transitions
- App now exposes an (immutable) queue to the MediaSession
- Improved widget sizing/cover management

#### What's Fixed
- Fixed default material theme being used before app shows up
- Fixed shuffle shortcut and file opening not working on startup on some devices
- Fixed issue where the notification position would not match if one seeked when paused
- Fixed issue where widget could not be sized to it's smallest form
- Fixed issue where restored state would override a song if it was played early enough
in startup 

#### What's Changed
- Play and skip icons are filled again
- Updated music hashing (Will wipe playback state)
- Removed unnecessary capitalization

#### Dev/Meta
- Migrated to BottomSheetBehavior

## 2.5.0

#### What's New
- Massively overhauled how music is loaded [#72]:
	- Auxio can now reload music without requiring a restart
	- Added a new option to reload music when device files change
- Added a shuffle shortcut
- Widgets now have a more sleek and consistent button layout
- "Rounded album covers" is now "Round mode"
- Added option to customize what occurs when a song is played from an album/artist/genre [#164]

#### What's Improved
- Made "timeline" elements (like playback controls) always left-to-right
- Improved performance when ReplayGain is not enabled

#### What's Fixed
- Fixed broken tablet layouts
- Fixed seam that would appear on some album covers
- Fixed visual issue with the queue opening animation
- Fixed miscellaneous startup issues
- Fixed crash if settings was navigated away before playback state
finished saving
- Fixed broken album menu
- Fixed crash that would occur when opening a file on some devices [#176]
- Fixed issue where the search filter menu would not display the correct mode
- Fixed crash when search filter mode was changed
- Fixed shuffle button appearing below playback bar on Android 10 and lower
- Fixed incorrect song being shown in the notification in some cases [#179]
- Fixed issue where toolbar will be clipped on Lollipop devices
- Fixed infinite loading if one had no music folders set [#182]

#### What's Changed
- Reworked typography and iconography to be more aligned with material design guidelines
- Old excluded directories from 2.3.1 will no longer be migrated

#### Dev/Meta
- Migrated preferences from shared object to utility
- Removed 2.0.0 compat code
- Updated ExoPlayer to 2.18.0
- Reworked sorting to be even more efficient

## v2.4.0

#### What's New
- Excluded directories has been revamped into "Music folders"
    - Folders on external drives can now be excluded [#134]
    - Added new "Include" option to restrict indexing to a particular folder [#154]
- Added a new view for song properties (Such as Bitrate) [#144]
- The playback bar now has a new design, with an improved progress indicator and a skip action

#### What's Improved
- The toolbar in the home UI now collapses when scrolling
- The toolbar layout is now consistent with Material Design 3
- Genre parsing now handles multiple integer values and cover/remix indicators (May wipe playback state)
- "Rounded album covers" option is no longer dependent on "Show album covers" option [#152]
- Added song actions to the playback panel
- Playback controls are now easier to reach when gesture navigation is enabled
- Added Play Next/Add to Queue options to artists and genres
- Covers in the detail views now show an indicator when playing
- Made dynamic colors the default color scheme on Android 12

#### What's Fixed
- Playback bar now picks the larger inset in case that gesture inset is missing [#149]
- Fixed unusable excluded directory UI
- Songs with no data (i.e size of 0) are now filtered out
- Fixed nonsensical menu items from appearing on songs
- Fixed issue where multiple menus would open if long-clicks occurred simultaneously

#### Dev/Meta
- New translations [Fjuro -> Czech, Konstantin Tutsch -> German]
- Moved music loading to a foreground service [#72]
- Phased out `ImageButton` for `MaterialButton`
- Unified icon sizing
- Properly handle volumes throughout the entire music loading process
- Added original date support to ExoPlayer parser (Not exposed in app)

## v2.3.1

#### What's Improved
- Loading UI is now more clear and easy-to-use
- Made album/artist/genre grouping order consistent (May change genre images)

#### What's Fixed
- Fixed crash when seeking to the end of a track as the track changed to a track with a lower duration 
- Fixed regression where GadgetBridge media controls would no longer work
- Fixed bug where music would be incorrectly reloaded on a hot restart
- Fixed issue where the album/artist/genre would not be correctly restored
- Fixed issue where items would not highlight properly in the detail UI
- Fixed hypothetical issue where widget would cause an OOM on large devices

#### Dev/Meta
- New translations [yurical -> Korean, qwerty287 -> German]
- Switched from `LiveData` to `StateFlow`
- Use `notifyItemChanged` instead of directly mutating `ViewHolder` instances.
- Added highly experimental ExoPlayer metadata backend (not enabled in-app)

## v2.3.0

#### What's New
- Added disc number support
- Added ReplayGain support for below-reference volume tracks [i.e positive ReplayGain values] 
- Added ReplayGain pre-amp customization
- About screen now shows counts for multiple types of library items, alongside a total duration
- New disc, track, song count, and duration sorting modes

#### What's Improved
- Re-enabled theme customization on Android 12
- The tab selector now hides itself when there is only one tab
- Made the cover on the thin widget larger

#### What's Fixed
- Fixed incorrect ellipsizing on song items
- Fixed a variety of esoteric crashes with queue state
- Fixed music indexing error when the OS would not provide a file name
- Fixed icon corruptions on lollipop devices

#### What's Changed
- Audio focus is no longer configurable
- Made the layout of album songs more similar to other songs

#### Dev/Meta
- Updated translations [Konstantin Tutsch -> German, cccClyde -> Chinese, Gsset -> Russian, enricocid -> Italian]
- Switched to spotless and ktfmt instead of ktlint
- Migrated constants to centralized table
- Introduced new RecyclerView framework
- Use native ExoPlayer AudioFocus implementation
- Make ReplayGain functionality use AudioProcessor instead of volume
- Removed databinding [Greatly reduces compile times]
- Start using Material You dialogs
- An uncountable amount of internal codebase improvements

## v2.2.2
#### What's New
- New spanish translations and metadata [courtesy of n-berenice]

#### What's Improved
- Rounded images are more nuanced
- Shuffle and Repeat mode buttons now have more contrast when they are turned on

#### What's Fixed
- Fixed crash on certain devices running Android 10 and lower when a differing theme
from the system theme was used [#80]
- Fixed music loading failure that would occur when certain paths were parsed [#84]
- Fixed incorrect track numbers when the tag was formatted as NN/TT [#88]
- Fixed years deliberately set as "0" showing up as "No Date"
- Fixed headset management unexpectedly starting audio when the app initially opens
- Fixed crash that would occur during a playback restore with specific queue states [#89]
- Partially fixed buggy behavior when multiple queue items were dragged in quick
succession

#### What's Changed
- All cover art is now cropped to a 1:1 aspect ratio
- Headset focus has been replaced with headset autoplay. It can no longer be disabled.

#### Dev/Meta
- Enabled elevation drop shadows below Android P for consistency
- Switches now have a disabled state
- Reworked dynamic color usage
- Reworked logging
- Upgrade ExoPlayer to v2.17.0 [Eliminates custom fork]

## v2.2.1
#### What's Improved
- Updated chinese translations [courtesy of cccClyde]
- Use proper material you top app bars
- Use body typography in correct places
- Expose file opening functionality better

#### What's Fixed
- Fixed issue where playback would start unexpectedly when opening the app

#### What's Changed
- Disabled audio focus customization on Android 12 [#75]

## v2.2.0
#### What's New:
- Added Arabic translations [Courtesy of hasanpasha]
- Improved Russian translations [Courtesy of lisiczka43]
- Added option to reload the music library

#### What's Improved:
- Songs now show their specific artist name instead of the name of the
artist they are grouped up in
- Artists are now grouped up case-insensitively
- Songs of different file formats are now grouped up into a single album
- Reworked typography slightly
- Invalid track numbers [i.e 0] will now be shown as a generic song icon

#### What's Fixed:
- Fixed crash on some devices configured to use French or Czech translations
- Malformed indices should now be corrected when the playback state is restored
- Fixed issue where track numbers would not be shown in the native language's numeric format
- Fixed issue where the preference view would apply the M3 switches inconsistently
- Fixed issue where the now playing indicator on the playback screen would use an internal name

#### Dev/Meta:
- Removed 1.4.X compat
- Added new changelog document
- Reworked contribution info and templates

## v2.1.0
#### What's New:
- Switched to a single queue system [i.e Play Next/Add to queue]
- Added ReplayGain support [Experimental]
- New russian translations [Courtesy of Vladimir Kosolapov]
- New chinese translations [Courtesy of cccClyde]
- Android 12L support
- Added option to round album covers for visual cohesion
- Added FLAC support for devices on Android Oreo and lower
- Added edge-to-edge support on devices on Android Oreo and lower

#### What's Improved:
- Increased mosaic quality
- Enabled black theme on Android 12+
- Content now fades when the playback view is expanding
- Improved layouts on small and large screens
- Improved how the app handles audio focus
- Improved how invalid years and durations are handled
- Use Material 3 switches in the settings menu

#### What's Fixed:
- Fixed issue where the playback view would be hard to swipe up
to when using gesture navigation
- Band-aided completely broken layouts in split screen mode
- Fixed crash in the playback view when a song's duration was 0
- Fixed issue where apps like GadgetBridge would not detect Auxio

#### Dev/Meta:
- ExoPlayer is now a local dependency
- Added ExoPlayer metadata support for Ogg Vorbis and Opus

## v2.0.1
#### What's Fixed:
- Fixed problem where the compact playback controls would not work
- Fixed unusable playback layout on small screens

## v2.0.0
#### What's New:
- Auxio has a new look derived from Material 3
- Material You support on Android 12
- Library and song view have been merged into a unified view
- Shuffle can now be accessed everywhere
- Media indexer now supports album artists
- Accents are now more vibrant and varied
- One can now slide up the compact playback view to reveal the full playback view
- Redesigned widgets to respect album art and increase visual cohesion
- Added song sorting [#16]
- Added default tab customization [#12]
- Added album, artist, and year sorting options
- Added descending order to all sorting options
- Added czech translations [Courtesy of Fjuro]
- Fast scroller has been replaced with a scrollbar with fast scroll capabilities

#### What's Improved:
- Improved playback persistence [State will be wiped]
- Improved accessibility everywhere
- Streamlined the search UI
- Improved queue UI
- Improved detail UI
- Unified appbar behavior
- Songs with accented characters will now show up in search when using their non-accented counterparts
- Removed loading screen
- Artist/Genre images now respect the "Ignore MediaStore Covers" setting
- Ascending order now works properly with years
- Fixed poor UI on Lollipop devices

#### What's Fixed:
- Switched to a new play icon [Fixes seam/alignment issues]
- Fixed issue where notifications would not be colored on samsung phones
- Re-added the german translations that were accidentally removed in 1.4.2
- Fixed issue where links could not be opened on Android 11+
- Fix crash that would occur when rotating the dialog
- Fixed issue where cover art could not be loaded at all on some devices [#51]
- Fixed issue where widgets would have unusable UIs on certain device configurations
- Fixed issue where older launchers will not show a widget preview on android 12
- Fixed duplicate songs appearing on some devices

#### What's Changed:
- Removed colorize notification option
- Removed deep orange and blue grey accents

#### Dev/Meta:
- Migrated to material entirely
- Reworked UI dimensions to line up with material design
- Use color selectors in more places
- Eliminated legacy size classifiers
- Created new architecture document

## v1.4.2
#### What's New:
- Added Widgets
- Android 12 support

#### What's Improved:
- Fast scroller now truncates more aggressively when there is not enough space
- Minor improvements to layout hierarchy
- Detail text/track numbers will no longer shrink
- Loading screen has been tweaked to line up with the rest of Auxio

#### What's Fixed:
- Fixed issue where the new about screen would be cut off in landscape mode
- Fixed issue where songs from two albums with the same year would be incorrectly shown in the artist view

#### Dev/Meta:
- Added license boilerplate

## v1.4.1
#### What's New:
- Added black dark theme
- Added a fast-scroller to the library view
- Redesigned the about screen
- Added full spanish translations [Courtesy of tesphil]
- Added an option to pause when a song repeats [#29]

#### What's Improved:
- Article sort is now used everywhere
- Improved german translations [Courtesy of qwerty287]

#### What's Fixed:
- Fixed problem where cover art would disappear on the lock screen
- Fixed problem where playback controls would not work on the lock screen [#20]
- Fixed issue where fast-scroller indicators would not line up for titles starting with "An"

#### Dev/Meta:
- Updated ExoPlayer to 2.14.2
- Completely refactored UI styling
- Added permission documentation [#22]
- Removed the `ACCESS_NETWORK_STATE` permission [#22]
- Added icon to metadata [#25]

## v1.4.0
#### What's New
- Artist view now shows a list of songs
- Loop functionality now has a new, more sensible behavior
- Dialogs have been revamped with a new style
- Added complete dutch translation [Courtesy of [timnea](https://github.com/timnea)]

#### What's Improved
- Changed the header font to be cleaner
- Completely rolled custom dialog system
- Blacklisted directories are now chosen through the built-in file picker
- Improved opening links in the about dialog
- Restore system now uses unique identifiers, increasing reliability and speed [Will wipe previous state]
- Grey accent in dark mode has been made more visible
- The queue will now reflect the current album/artist/genre sort
- Album/artist/genre sort is now remembered when the app restarts

#### What's Fixed
- Fixed issue where the scroll thumb would briefly display on the Songs UI
- Fixed issue where fast scrolling could be triggered outside the bounds of the indicators
- Fixed issue where the wrong playing item would be highlighted if the names were identical
- Fixed a crash when the thumb was moved above the fast scroller [Back-ported to 1.3.3, included in this release officially]

#### Dev/Meta
- Migrated fully to material design
- Int preferences are now used everywhere
- Upgraded ExoPlayer to 2.13.3
- Eliminated dependence on JCenter
- Eliminated Material Dialogs and Browser dependencies

## v1.3.3
#### What's Fixed
- Fixed crash that would occur when the app would shut down, preventing the playback state from being saved

#### Dev/Meta
- Explicitly declared dependencies
- Completely integrated fast-scroller code into codebase

## v1.3.2
#### What's New
- Added the ability to exclude directories from indexing [#6]
- Accents have been redone to improve visibility and UI simplicity
- Enabled wake lock functionality

#### What's Improved
- Queue UI no longer navigates away when playing from a file
- Songs UI no longer keeps scroll momentum when fast scrolling
- Improved handling of old genre names
- Changed the header font to be cleaner
- Improved mosaic quality

#### What's Fixed
- Fixed issue where prominent genre would display incorrectly on artist view 
- Fixed issue where AudioFocus would begin playback spontaneously
- Fixed issue where AudioFocus would not restore volume to 100% after ducking
- Fixed issue where the last item in the queue would be behind the navigation bar in edge-to-edge mode
- Fixed issues with the playback restore process (Current state will be wiped on update)
- Fixed buggy behavior when shuffle is toggled inside queue UI

#### Dev/Meta
- Updated exoplayer to 2.13.2
- Updated navigation to 2.3.4

## v1.3.1
#### What's New
- Added the ability to play a song from a file
- Added ability to manually save the playback state

#### What's Improved
- Optimized icons
- Updated the animation of the compact controls to be faster
- Songs without genres are now placed into an unknown genre

#### What's Fixed
- Fixed issue where the music load would fail from repeated genre applications [#4]
- Fixed crash that would occur on the songs UI due to bad music loading [#5]

#### Dev/Meta
- New tagline and description
- Rewrote loading UI
- Rewrote notification code

## v1.3.0
#### What's New:
- Added west-european translations [German, Spanish, French, Italian, Dutch, Portugese]
- Added east-european translations [Romanian, Greek, Russian, Ukranian, Polish, Hungarian]
- Added asian translations [Hindi, Indonesian, Chinese, Korean]
- Added middle-eastern translations [Turkish]

#### What's Improved:
- Optimized image loading even further
- Improved the UI on smaller tablets
- Updated the playback UIs to look better on all devices
- Improved the look of the play/pause button
- Compact controls slide up instead of fade in

#### What's Fixed:
- Fixed RTL layout issues
- Fixed elevation problems on the compact controls
- Fixed issue where a seam would show up on the play icon on certain displays
- Fixed issue where you could still collapse the toolbar on the search view with no results
- Fixed issue where an album would not show up as playing if played from the artist UI

#### Dev/Meta:
- Added fastlane metadata
- Updated Exoplayer to 2.12.3
- Updated Coil to 1.1.1
- Updated support libraries to 1.3.0
- Added architecture document
- Simplified themes

## v1.2.0
#### What's New
- The detail UIs have been redesigned to show the Play and Shuffle options front-and-center
- The Toolbars on the detail UIs have been made more visually appealing
- Images on the detail UIs now have a shadow applied to them
- Albums now have a "Go to artist" option in their menu
- Navigation has been made much for fluid and straightforward
- Search has been moved to a dedicated tab
- Added option to filter searches by Song, Album, Artist, and Genre

#### What's Improved
- The sorting menu is now a dedicated menu instead of an overflow menu, improving accessibility
- Disk-Caching with Coil is now completely turned off
- Tablet layouts have been made more visually appealing
- Made the icons in the Playback UI look better
- Queues are now properly sorted when not shuffled

#### What's Fixed
- Fixed issue where audio focus would resume after an interruption even if explicitly paused by the user
- Fixed a crash that would occur when a song with no genre was played from its genre
- Fixed a crash that would occur from the settings being accessed before they were created
- Fixed an issue where the keyboard will stay visible when navigating to something
- Fixed multiple memory leaks
- Fixed problem where the fast scroll indicator on the Songs UI would be slightly off
- Fixed issue where rewinding wouldn't cause the playback to start again
- Fixed problem where the artist play action wouldn't work

#### What's Changed
- "Remember Shuffle" is now on by default

## v1.1.0
#### What's New
- Rewrote the music loading system to be much faster
- Genres are now song-based instead of artist-based
- When an album is being played, that album will be highlighted in the artist UI
- If a song is playing from a genre, that song will be highlighted in the genre UI
- Switched to a new audio focus system that allows for volume reduction & auto-resuming
- Added option not to load cover art
- Added option to ignore MediaStore cover art
- Added option to play a song from its genre

#### What's Improved
- Made Genre/Artist/Album UIs more efficient
- Playback state restores are now more reliable if the music library changes
- Optimized ExoPlayer for audio playback
- Landscape support is now better for phones/tablets
- Optimized how Coil is used
- Items are now shown in two columns instead of three when a phone is in landscape

#### What's Fixed
- Stop the play/pause button from animating on the Now Playing screen
- Stopped coil from increasing the app size over time due to needless disk caching
- Enabled constant bitrate seeking, allowing for AAC/certain MP3s to be seekable

#### What's Changed
- Rewind threshold option has been removed
- "Play from artist", "Play from album", and "Play from All Songs" have been removed from the song menu in favor of "Go to artist" and "Go to album"
- The currently playing song on the Album UI will now only show if the song is actually playing from the album

## v1.0.0
- Initial release<|MERGE_RESOLUTION|>--- conflicted
+++ resolved
@@ -1,6 +1,5 @@
 # Changelog
 
-<<<<<<< HEAD
 ## 4.0.0
 
 #### What's New
@@ -16,7 +15,7 @@
 - Music loader no longer spawns thousands of threads when scanning
 - Excessive CPU no longer spent showing music loading process
 - Fixed playback sheet flickering on warm start
-=======
+
 ## 3.6.2
 
 #### What's Fixed
@@ -24,7 +23,6 @@
 
 #### Dev/Meta
 - Fixed mismatched NDK versions
->>>>>>> 03be2ef0
 
 ## 3.6.1
 
