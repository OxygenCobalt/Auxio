--- conflicted
+++ resolved
@@ -23,10 +23,7 @@
 - Fixed a crash occuring if you navigated to the settings page from the playlist view
 and then back
 - Fixed music loading failing with an SQL error with certain music folder configurations
-<<<<<<< HEAD
-=======
 - Fixed issue where song title on playback screen would not scroll
->>>>>>> 0ea6ea67
 
 ## 3.3.0
 
